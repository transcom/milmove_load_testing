# MilMove Load Testing

This repository contains code written to run load testing for the [MilMove](https://github.com/transcom/mymove)
application. Load testing is accomplished via the [Locust](https://docs.locust.io/en/stable/) framework.

## License Information

Works created by U.S. Federal employees as part of their jobs typically are not eligible for copyright in the United
States. In places where the contributions of U.S. Federal employees are not eligible for copyright, this work is in the
public domain. In places where it is eligible for copyright, such as some foreign jurisdictions, the remainder of this
work is licensed under [the MIT License](https://opensource.org/licenses/MIT), the full text of which is included in
the [LICENSE.txt](./LICENSE.txt) file in this repository.

## Table of Contents

<!-- Uses gh-md-toc to generate Table of Contents: https://github.com/ekalinin/github-markdown-toc -->
<!-- markdownlint-disable -->
<!--ts-->
* [MilMove Load Testing](#milmove-load-testing)
<<<<<<< HEAD
   * [License Information](#license-information)
   * [Table of Contents](#table-of-contents)
   * [Overview](#overview)
      * [locustfiles/](#locustfiles)
      * [tasks/](#tasks)
      * [utils/](#utils)
      * [static/](#static)
      * [ecs](#ecs)
      * [scripts](#scripts)
   * [Getting Started](#getting-started)
      * [Base Installation](#base-installation)
         * [Setup: Pyenv and Pipenv](#setup-pyenv-and-pipenv)
         * [Setup: Nix](#setup-nix)
      * [Installing Python Dependencies and Pre-commit Hooks](#installing-python-dependencies-and-pre-commit-hooks)
      * [Unsupported Setup](#unsupported-setup)
         * [Alternative Setup: Docker](#alternative-setup-docker)
      * [Troubleshooting](#troubleshooting)
      * [Testing](#testing)
   * [Running Load Tests](#running-load-tests)
      * [Setting up the local environment](#setting-up-the-local-environment)
      * [Setting up Tests in AWS](#setting-up-tests-in-aws)
      * [Running preset tests](#running-preset-tests)
      * [Running custom tests](#running-custom-tests)
      * [Running Tests for Reporting](#running-tests-for-reporting)
   * [Adding Load Tests](#adding-load-tests)
      * [Starting from scratch](#starting-from-scratch)
      * [Creating TaskSets](#creating-tasksets)
      * [Adding tasks to existing load tests](#adding-tasks-to-existing-load-tests)
   * [AWS Deployed Environment Setup](#aws-deployed-environment-setup)
      * [Deploying to the Load Testing Environment](#deploying-to-the-load-testing-environment)
      * [Resetting the DB After a Load Test](#resetting-the-db-after-a-load-test)
      * [Deploying New Tests](#deploying-new-tests)
   * [Fake Data Generation](#fake-data-generation)
      * [Creating a custom parser](#creating-a-custom-parser)
   * [Load Testing against the AWS Loadtest Environment](#load-testing-against-the-aws-loadtest-environment)
      * [Prime API](#prime-api)
      * [Handling Rate Limiting](#handling-rate-limiting)
      * [Metrics](#metrics)
   * [References](#references)

<!-- Added by: pearl, at: Tue Dec  7 10:03:58 EST 2021 -->
=======
  * [License Information](#license-information)
  * [Table of Contents](#table-of-contents)
  * [Overview](#overview)
    * [locustfiles/](#locustfiles)
    * [tasks/](#tasks)
    * [utils/](#utils)
    * [static/](#static)
    * [ecs](#ecs)
    * [scripts](#scripts)
  * [Getting Started](#getting-started)
    * [Base Installation](#base-installation)
      * [Setup: Pyenv and Pipenv](#setup-pyenv-and-pipenv)
      * [Setup: Nix](#setup-nix)
    * [Installing Python Dependencies and Pre-commit Hooks](#installing-python-dependencies-and-pre-commit-hooks)
    * [Unsupported Setup](#unsupported-setup)
    * [Troubleshooting](#troubleshooting)
    * [Testing](#testing)
  * [Running Load Tests](#running-load-tests)
    * [Setting up the local environment](#setting-up-the-local-environment)
    * [Setting up Tests in AWS](#setting-up-tests-in-aws)
    * [Running preset tests](#running-preset-tests)
    * [Running custom tests](#running-custom-tests)
  * [Adding Load Tests](#adding-load-tests)
    * [Starting from scratch](#starting-from-scratch)
    * [Creating TaskSets](#creating-tasksets)
    * [Adding tasks to existing load tests](#adding-tasks-to-existing-load-tests)
  * [AWS Deployed Environment Setup](#aws-deployed-environment-setup)
    * [Deploying to the Load Testing Environment](#deploying-to-the-load-testing-environment)
    * [Resetting the DB After a Load Test](#resetting-the-db-after-a-load-test)
    * [Deploying New Tests](#deploying-new-tests)
  * [Fake Data Generation](#fake-data-generation)
    * [Creating a custom parser](#creating-a-custom-parser)
  * [Load Testing against AWS Loadtest Environment](#load-testing-against-aws-loadtest-environment)
    * [Prime API](#prime-api)
    * [MilMove/Office domains](#milmoveoffice-domains)
    * [Handling Rate Limiting](#handling-rate-limiting)
    * [Metrics](#metrics)
  * [References](#references)

<!-- Added by: felipe, at: Mon Dec  6 13:16:19 PST 2021 -->
>>>>>>> 017c61e3

<!--te-->
<!-- markdownlint-restore -->

## Overview

MilMove is a system to help service members (and other authorized personnel) move their gear and possessions from one
place to another. This codebase has been written to perform load tests on the MilMove app for the purpose of gathering
data about responses times, finding breakpoints, and assessing the overall health of the system.

### `locustfiles/`

[Locust](https://docs.locust.io/en/stable/) uses a python file called a "locustfile" as the base for running a load
test. This directory contains all of the locustfiles for this repo. This file must contain at least one class definition
that inherits from the locust `User` class. Locust will dynamically create instances of these `User` classes to simulate
the request load desired.

Each of these files can be thought of as a different test case for the system, although locust also provides a number of
[config options](https://docs.locust.io/en/stable/configuration.html) to allow you to manipulate which users and/or
tasks run from any given locustfile.

### `tasks/`

Each `User` class needs a set of tasks to complete to be able to run a load test. All tasks are callables that can be
manually set into the `tasks` attribute of the user, or they can be organized into instances of the locust class
`TaskSet` and then associated with a user. This directory contains all of the tasks used in our load tests.

To read more about users and tasks and how they interact, refer
to [Writing a locustfile](https://docs.locust.io/en/stable/writing-a-locustfile.html).

### `utils/`

This directory contains python code and utilities that are do not rely on the locust package. Mixin classes and
constants are located here.

### `static/`

This folder is for static files (certificates, PDFs, etc.) that will be used during load testing.

### `ecs`

This directory contains a representation of the task definition for running the docker container in AWS.  To make changes
to the task definition will require changing the terraform in
`transcom/transcom-infrasec-gov-nonato/transcom-gov-dev/app-dev/loadtesting.tf`.  This file is updated manually to
reflect the current state.

### `scripts`

`aws-session-port-forward.py` - This is the script used to access the deployed locust load testing container and forward
to your local port 4000 accessible at [http://localhost:4000](http://localhost:4000).

`codebuild` - This script is invoked when making a new build/deployment using the AWS CodeBuild service.  It builds a
new docker image and publishes it to ECR so the service can pull down the new image.  It also controls updating the
service if there is a new task definition from updating the Terraform code.

## Getting Started

*Note: These instructions include the relevant commands for MacOS only. Please keep this in mind and be prepared to
search for alternatives if you are running a different OS.*

### Base Installation

We have two supported installation methods, `pyenv` and `nix`. Pick which you prefer and proceed to that section.

#### Setup: Pyenv and Pipenv

When setting up for the first time, before you run `direnv allow`, run

  ```shell
  make install_tools
  ```

This will install `pyenv` and `pipenv` along with other tools like `pre-commit`. Now run

  ```shell
  direnv allow
  ```

This should install the dependencies via `pipenv` automatically.

If the base dependencies change, you can always re-run this command.

#### Setup: Nix

If you need help with this setup, you can ask for help in the
[Truss slack #code-nix channel](https://trussworks.slack.com/archives/C01KTH6HP7D).

1. First read the overview in the
   [Truss Engineering Playbook](https://github.com/trussworks/Engineering-Playbook/tree/main/developing/nix).
2. Follow the installation instructions in the playbook.
3. Ensure you have `direnv` and a modern `bash` installed. To install globally with nix, run `nix-env -i direnv bash`
4. Ensure you have run `direnv allow` to set up the appropriate nix environment variables.
5. Run `./nix/update.sh`

If the nix dependencies change, you should see a warning from direnv:

```text
direnv: WARNING: nix packages out of date. Run nix/update.sh
```

Note that if you would like to disable `nix` for this repo, you can do so by creating a `.nix-disable` file at the top
level of this repo and reload your shell.

### Installing Python Dependencies and Pre-commit Hooks

* Run

  ```shell script
  make setup
  ```

  This will install all the `python` dependencies in `requirements.txt` and `requirements-dev.txt`. It will also install
  the `pre-commit` hooks.

*Note: The requirements are indicated in the `Pipfile`.

### Unsupported Setup

Maintaining many ways to set up locally can be time-consuming, which is why we removed the `asdf` and docker setups.

The `asdf` end set-up was similar to the `pyenv` setup, but required many commands to have tweaks to work the same as
the `pyenv` commands which made them harder to maintain.

As for docker, we had a few reasons for dropping support:

* Locust is a tool that needs to reach the target host and running it from inside docker makes it harder to reach a
server that is managed outside of docker.
* Docker adds yet another layer for possible issues. We've experienced some problems in the past with docker network
problems that were masked as locust errors. Errors like this are a pain to debug.
* Our current setup using `direnv` and `pipenv` is fairly quick to set up using either `nix` or the `make install_tools`
command, decreasing the "quick setup" case for using docker.

Setups were removed in the following PRs:

* [PR #74](https://github.com/transcom/milmove_load_testing/pull/74)
* [PR #78](https://github.com/transcom/milmove_load_testing/pull/78)
* [PR #89](https://github.com/transcom/milmove_load_testing/pull/89)

### Troubleshooting

If you encounter compiler issues while installing the required Python version, try:

```shell script
brew unlink binutils
```

### Testing

This project uses [`pytest`](https://docs.pytest.org/en/stable/) as its testing framework. To run the tests, activate
your virtual environment and use the command:

```shell
pytest
```

To see verbose output and any print statements in the tests, use:

```shell
pytest -v -s
```

To run a specific test, use:

```shell
pytest /utils/tests/test_parsers.py
```

If you have a pre-existing installation of `pytest` on your machine, you may need to invoke your system's version of
`python`/`python3` in the command:

```shell
python3 -m pytest -v
```

For more instructions and examples, please read [pytest's documentation](https://docs.pytest.org/en/stable/).

## Running Load Tests

### Setting up the local environment

To run load tests against a local server, you will need to check out and set up
the [MilMove](https://github.com/transcom/mymove)
project. Once you have completed this process, run the following commands in the `mymove` directory to spin up your
local environment:

```shell script
make db_dev_e2e_populate  ## populates the development database with test data
make server_run
```

### Setting up Tests in AWS

Run the port-forwarding script.

  ```sh
  aws-vault exec $AWS_PROFILE -- ./scripts/aws-session-port-forward.py
  ```

You may see the following error:

* `SessionManagerPlugin is not found`. If you do please follow the link and the instructions to install the Session
  Manager plugin or
  reference [this](https://docs.aws.amazon.com/systems-manager/latest/userguide/session-manager-working-with-install-plugin.html#install-plugin-macos)
  directly.

* You may see an error mentioning `credentials missing` and an additional reference to a specific profile. If this is
  the case please add the corresponding entry
  from [this template](https://dp3.atlassian.net/wiki/spaces/MT/pages/1348927493/AWS+GovCloud+Config+Templates) to
  your `~/.aws/config` file. If you only see an error mentioning `credentials missing` without an additional reference
  to a specific profile, please ensure that your $AWS_PROFILE variable is not blank. This can be set by
  running `direnv allow`.

You can then visit <http://localhost:4000> and run tests from AWS.

### Running preset tests

Default tests commands for each locustfile are added to the Makefile to make rerunning common preset tests either. These
commands include:

* `make load_test_prime`

  Runs the load tests for `locustfiles/prime.py`, which test the endpoints in the Prime and Support APIs.

* `make load_test_office`

  Runs the load tests for `locustfiles/office.py`, which tests the MilMove Office interface.

* `make load_test_milmove`

  Runs the load tests for `locustfiles/milmove.py`, which tests the MilMove Customer interface.

Each of these commands opens the Locust interface for initiating and monitoring the tests, set
to [http://localhost:8089](http://localhost:8089). Using this interface, you can set the number of users to simulate and
their hatch rate, then start and stop the test at will. For the host, you can enter a full URL address, or you can
simply enter "local" or "dp3" (for loadtest), and let the system set the URL as appropriate.

**NOTE: Currently the system only functions in the local or dp3
environment. You may try the other settings for fun, but don't expect them to work.**

### Running custom tests

If you need more control over the parameters for a load test, you will need to run a custom locust command. This will
look something like:

```sh
locust -f locustfiles/<file_to_test>.py --host <local/dp3>
```

Ex:

```sh
locust -f locustfiles/prime.py --host local
```

For more information on running custom tests, refer to
the [wiki](https://github.com/transcom/milmove_load_testing/wiki/Running-Load-Tests-Against-MyMove)

<<<<<<< HEAD
### Running Tests for Reporting

*NOTE*: THESE COMMANDS ARE DEPRECATED AND NOT WORKING AS OF 2021-11-17

There are a couple of preset tests that have been set up to generate reports for later analysis. These commands are:

```shell
make local_docker_report
```

and:

```shell
make exp_load_test
```

**`make exp_load_test` should only be used on a scheduled basis with InfraSec's supervision.**

Both of these commands require a `docker-compose` version of `1.27` or greater to work.

=======
>>>>>>> 017c61e3
## Adding Load Tests

### Starting from scratch

If you are developing load testing for a new MilMove application, or perhaps just designing a new suite of tests, the
first step will be to create a new locustfile in the `locustfiles/` directory.

This where you will define all of the `User` classes for your load tests. A common user might look like:

```python
from locust import HttpUser, between

from utils.hosts import MilMoveHostMixin, MilMoveDomain


# Use MilMoveHostMixin to easily switch between local and dp3 environments
# HttpUser is the Locust user class we want to use to hit endpoint paths
class MyUser(MilMoveHostMixin, HttpUser):
  """ Here's a short description of what my user does. """

  # Required attributes:
  # The time (in seconds) Locust waits in between tasks. Can use decimals.
  wait_time = between(1, 9)

  # The list of tasks for this user. You can use a TaskSet or define tasks in your MyUser class itself.
  tasks = []

  # MilMoveHostMixin attributes:
  # Some local hosts for MilMove don't use HTTPS - you can override that default here:
  local_protocol = "http"

  # The default port you want to use for local testing:
  local_port = "3000"

  # The domain for the host, if it's one of the default options (MILMOVE, OFFICE, PRIME)
  # NOTE: The domain corresponds to whatever you use in local - so <domain>local
  domain = MilMoveDomain.OFFICE

  # Are you testing an API endpoint or path in the interface? This changes the host:
  is_api = True

  # If not using MilMoveHostMixin:
  # You can set the host on the class directly. Useful if it never changes based on env.
  host = "https://primelocal:9443"
```

This is the bare minimum that you need to have a functional load test. The `MilMoveHostMixin` class is designed to make
set up faster and running tests an easier, simpler process. You don't have to use this structure, however. If it makes
sense to create a custom user for your test case, please do so! Please note that it may be easier to add your
customization to the `TaskSet` instead of the `User`, however.

### Creating TaskSets

Tasks are distinct functions, or callables, that tell Locust what to do during load testing. `TaskSet` classes are a
clean way to link tasks together and keep the code organized. You can link a `User` class with a task set using the
following syntax in the `tasks` attribute:

```python
tasks = {MyMainTaskSet: 5, MyOtherTaskSet: 1}
```

The number next to the task set indicates its relative _weight_ - so in this example, tasks from `MyMainTaskSet` would
be 5 times more likely than tasks from `MyOtherTaskSet`. Task sets and functions should all be defined in python files
in the `tasks/` directory. An example `TaskSet` for this project might be:

```python
import logging
import json

from locust import TaskSet, task

logger = logging.getLogger(__name__)


class MyTasks(TaskSet):
    """
    Description of the flow for these tasks here.
    """

    def on_start(self):
        """
        Description of functionality that runs whenever the task set is initialized.
        """
        # Set up tasks might go here, like:
        # - logging in
        # - grabbing cookies
        # - setting shared headers

    @task
    def do_something(self):
        """
        Do a task! Tasks generally have three steps: Set-up, make a request, validate/log results
        """
        # First, complete any set up you need:
        request_body = {
            "userName": "squidGirl1992",
            "email": "actual-squid-scientist@marinebiology.edu"
        }
        headers = {"content-type": "application/json"}

        # Next, make the request:
        resp = self.client.post("/my-path-here/update-user", data=json.dumps(request_body), headers=headers)

        # Lastly, validate the response and/or log any relevant info:
        logger.info(f"ℹ️ Status code: {resp.status_code}")

        try:
            json_body = json.loads(resp.content)
        except (json.JSONDecodeError, TypeError):
            logger.exception("Non-JSON response")
        else:
            logger.info(f"ℹ️ User's most liked post: {json_body['best_post']}")
```

There are a couple of base `TaskSet` classes that you may also want to take advantage of:

* `SequentialTaskSet` - Locust base class, asserts that all of the tasks in the `TaskSet` are executed in the order in
  which they are defined (instead of randomly)

* `LoginTaskSet` - in `tasks/base.py`, adds code for logging into the MilMove Office and MyMove interfaces. To use it,
  you can add an `on_start` definition to your `TaskSet` like so:

```python
class MyLoggedInTasks(LoginTaskSet):

    def on_start(self):
        """
        Creates a login right at the start of the TaskSet and stops task execution if the login fails.
        """
        super().on_start()  # sets the csrf token

        resp = self._create_login(user_type="my_user_type", session_token_name="my_token_name")
        if resp.status_code != 200:
            self.interrupt()  # if we didn't successfully log in, there's no point attempting the other tasks
```

* `CertTaskMixin` - in `tasks/base.py`, accounts for the use of a `cert_kwargs` attribute defined on the `User`-level
  that can then be passed in as validation during the request. Ex:

Add this as an attribute to your user:

```python
# MyUser
cert_kwargs = {'cert': ("path_to_my_cert", "path_to_my_key"), "verify": True}
```

Then in your task, write your request like so:

```python
# MyTasks.get_something
self.client.get("/path", **self.user.cert_kwargs)
```

There are multiple other ways to organize and link tasks together, but using `TaskSet` classes is the main
recommendation in this repo. If you need to do something different, however, Locust's documentation is a great place to
get started:
[https://docs.locust.io/en/stable/writing-a-locustfile.html#tasks](https://docs.locust.io/en/stable/writing-a-locustfile.html#tasks)

### Adding tasks to existing load tests

Adding a task to an existing load test is thankfully a fairly straight-forward process that requires just a bit of
research and just a bit of coding. Here are the general steps:

* Locate the locust file your test needs to be run from.
* Figure out which user class (if multiple) that will run your task.
  * Generally a `HttpUser` only has one host to use as the base for its tasks, so find the one with the right host for
    your endpoint.
* Pick a `TaskSet` used by the user for your task.
  * This should make sense thematically, but using clues like if the tasks in a `TaskSet` use the same login or
    certificates that you need for your task, then that's probably the place to be.
  * But keep in mind that it may not make sense in any of the current task sets - or maybe the `TaskSet` is used in
    multiple places and you don't want to affect other load tests in the system. In that case, you should create a new
    one.
* Add a function with the code for your task to the `TaskSet`. Make sure to decorate it with `@task`.
  * You should also decorate it with any tags you think are relevant to this task. Look at some of the other tags for
    this user to give you an idea of what you have to work with. This should look like `@tag('tag1', 'tag2')` either
    directly above or below the `@task` decorator.
* Run the load test and check that your task is working properly.
  * If it is, you're good to go!

## AWS Deployed Environment Setup

### Deploying to the Load Testing Environment

Refer to
these [instructions](https://dp3.atlassian.net/wiki/spaces/MT/pages/1470922798/How+to+deploy+to+Experimental+or+Demo+or+Loadest)

### Resetting the DB After a Load Test

Refer to
these [instructions](https://dp3.atlassian.net/wiki/spaces/MT/pages/1469284356/Atlantis+Restore+Post-Load+Testing)

### Deploying New Tests

Refer to
these [instructions](https://dp3.atlassian.net/wiki/spaces/MT/pages/1512603655/Deploying+load-tests+to+AWS#Instructions)

## Fake Data Generation

This repo also contains a tool to generate fake data for creating dynamic request bodies and simulating more varied user
behavior, the `APIParser` class. It parses an API `.yaml` file using a path or URL using the `prance` library to create
a fully-resolved dictionary of its Swagger specification. The main methods are:

* `get_request_body`: Returns the full Swagger specification of the request body for a given endpoint. Requires the
  `path` and the `method` (post, get, etc) to be passed in. Returns an empty dictionary if no matching request found.

```python
from utils.parsers import APIParser

parser = APIParser(api_file="https://raw.githubusercontent.com/transcom/mymove/master/swagger/prime.yaml")
parser.get_request_body(path="/mto-shipments", method="post")
```

* `get_response_body`: Returns the full Swagger specification of the response for a given endpoint. Requires the
  `path` and the `method` (post, get, etc). Optionally accepts the `status` code for the response, which defaults to
  `"200"`. Returns an empty dictionary if no matching response is found.

```python
parser.get_response_body(path="/mto-service-items", method="post", status="201")
```

* `get_definition`: Returns the full Swagger specification for a specific definition. Requires the `name` of the
  definition to be passed in. Returns `None` if no matching definition is found.

```python
parser.get_definition(name="MoveTaskOrder")
```

* `generate_fake_request`: Takes in the endpoint `path` and `method` and returns a JSON-ready dictionary with the fields
  and fake data for the request. Uses the `faker` library to generate the data. Can optionally accept a dictionary of
  `overrides` for any fields that need to have specific values set, or a boolean `require_all` that indicates that all
  fields should be filled, even if not required.

```python
parser.generate_fake_request(path="/mto-service-items", method="post", overrides={"modelType": "MTOServiceItemDDSFIT"})
```

### Creating a custom parser

The `APIParser` class is designed to be inherited and customized for specific APIs. To start, go to the bottom of the
`utils/parsers.py` file and create a new class with the link to your API YAML file:

```python
class GHCAPIParser(APIParser):
    """ Parsing the GHC API as an example: """

    api_file = "https://raw.githubusercontent.com/transcom/mymove/master/swagger/ghc.yaml"
```

The `APIParser` has three built-in hook methods that are designed to make it easier to implement custom data
manipulation in your parser class:

```python
class GHCAPIParser(APIParser):
    ...

    def _custom_field_validation(self, field, object_def):
        """
        This hook is for changes you want to make to a specific field, regardless of which endpoint it is used in.
        These are PRE-DATA changes and will be used to generate the data you want for this field whenever you call the
        generate_fake_data method.
        """
        # Example:
        if field.name == "agents":
            try:
                field.max_items == 2  # let's say we never want more than two agents, regardless of what the YAML says
            except AttributeError:
                pass  # this wasn't the field type we were expecting -- should log as well

    def _custom_body_validation(self, body):
        """
        This hook is for changes you want to make to a specific APIEndpointBody class (defined in utils/fields.py).
        These are PRE-DATA changes and will be used to generate the data you want for this endpoint whenever you call
        the generate_fake_data method.
        """
        # Example:
        if body.path.endswith("status") and body.method == "patch":
            if body.body_field.object_fields:  # make sure we have the right BaseAPIField type
                status_field = body.body_field.get_field("status")
                if status_field and status_field.options:  # check that we have the field and it is an EnumField
                    try:
                        # status will already be SUBMITTED and can't be changed back, so let's just remove that option:
                        status_field.options.remove("SUBMITTED")
                    except ValueError:
                        pass  # it's not in the list, so we're good

    def _custom_request_validation(self, path, method, request_data):
        """
        This hook is for changes you want to make to the data for a specific endpoint AFTER generation. This code
        manipulates actual data and may not apply to every request.
        """
        # Example:
        if path == "/move-task-orders/{moveTaskOrderID}" and method == "patch":
            if request_data.get("isCanceled"):  # check if this value was set and if it's True
                request_data["availableToPrimeAt"] = None
```

Next, instantiate the parser in your `locustfile` and reference it in the `parser` attribute on your `User` class:

```python
from utils.parsers import GHCAPIParser

ghc_parser = GHCAPIParser()


GHCUser(...):
    ...

    parser = ghc_parser
```

Instantiating it once at the beginning of the `locustfile` keeps the API from being reparsed over and over, saving you
valuable processing time.

Next, navigate to your `TaskSet` class and add the `ParserTaskMixin` to its inheritance:

```python
from tasks.base import ParserTaskMixin


GHCTaskSet(ParserTaskMixin, ...):  # ParserTaskMixin needs to be BEFORE the other classes in the MRO
```

This gives you access to the `self.fake_request` method, and now you can generate a request body filled with fake data:

```python
GHCTaskSet(ParserTaskMixin, ...):
    ...

    @task
    def update_move_task_order(self):
        mtoID = "5d4b25bb-eb04-4c03-9a81-ee0398cb779e"
        payload = self.fake_request(path="/move-task-orders/{moveTaskOrderID}", method="patch")

        response = self.client.patch(
            f"/ghc/v1/move-task-orders/{mtoID}",
            name="/ghc/v1/move-task-orders/{moveTaskOrderID}",
            data=json.dumps(payload),
            headers={"content-type": "application/json"},
        )

        # Now process the response however you like:
        print(response.status_code, response.content)
```

## Load Testing against the AWS Loadtest Environment

### Prime API

To load test against the Prime API in the load test environment, you will need to install and set up `direnv`, `chamber`, and
`aws-vault`. If you have already set up these tools in order to run the `mymove` project, you do not need to repeat
these steps. Otherwise, please follow the instructions in the `mymove` repo to complete this setup:

* [Setup: `direnv` and `chamber`](https://github.com/transcom/mymove#setup-direnv)
* [Setup: AWS credentials and `aws-vault`](https://github.com/transcom/mymove#setup-aws-services-optional)

Once you have loaded the secrets from `chamber`, which will include the dp3 certificate and private key, you
may run your load tests using "dp3" as the host value. It is strongly recommended that you set up your `User` classes to
subclass `MilMoveHostMixin` so that your TLS settings are automatically updated when you switch from "local" to "dp3"

### Handling Rate Limiting

Each environment is set to limit the number of requests from a single IP in a 5 minute period. The limit for the load testing environment is 2000.
If this ever needs to be updated, work with infrastructure to modify the limit.
The limit is set in [transcom-infrasec-gov-nonato/transcom-gov-milmove-loadtest/app-loadtest/main.tf](https://github.com/transcom/transcom-infrasec-gov-nonato/blob/main/transcom-gov-milmove-loadtest/app-loadtest/main.tf) by this code:

```sh
 waf_ip_rate_limit   = 20000
```

### Metrics

To view metrics follow documentation for [Viewing OTel logs in Load Test Environment](https://dp3.atlassian.net/wiki/spaces/MT/pages/1520533505/Viewing+Otel+Logs+in+Load+Testing+Environment)

## References

* [Locust Documentation](https://docs.locust.io/en/stable/index.html)
* [Prance Documentation](https://pypi.org/project/prance/)
* [Faker Documentation](https://faker.readthedocs.io/en/stable/index.html)
* [Original Load Testing PR](https://github.com/transcom/mymove/pull/1597)<|MERGE_RESOLUTION|>--- conflicted
+++ resolved
@@ -17,7 +17,6 @@
 <!-- markdownlint-disable -->
 <!--ts-->
 * [MilMove Load Testing](#milmove-load-testing)
-<<<<<<< HEAD
    * [License Information](#license-information)
    * [Table of Contents](#table-of-contents)
    * [Overview](#overview)
@@ -59,48 +58,6 @@
    * [References](#references)
 
 <!-- Added by: pearl, at: Tue Dec  7 10:03:58 EST 2021 -->
-=======
-  * [License Information](#license-information)
-  * [Table of Contents](#table-of-contents)
-  * [Overview](#overview)
-    * [locustfiles/](#locustfiles)
-    * [tasks/](#tasks)
-    * [utils/](#utils)
-    * [static/](#static)
-    * [ecs](#ecs)
-    * [scripts](#scripts)
-  * [Getting Started](#getting-started)
-    * [Base Installation](#base-installation)
-      * [Setup: Pyenv and Pipenv](#setup-pyenv-and-pipenv)
-      * [Setup: Nix](#setup-nix)
-    * [Installing Python Dependencies and Pre-commit Hooks](#installing-python-dependencies-and-pre-commit-hooks)
-    * [Unsupported Setup](#unsupported-setup)
-    * [Troubleshooting](#troubleshooting)
-    * [Testing](#testing)
-  * [Running Load Tests](#running-load-tests)
-    * [Setting up the local environment](#setting-up-the-local-environment)
-    * [Setting up Tests in AWS](#setting-up-tests-in-aws)
-    * [Running preset tests](#running-preset-tests)
-    * [Running custom tests](#running-custom-tests)
-  * [Adding Load Tests](#adding-load-tests)
-    * [Starting from scratch](#starting-from-scratch)
-    * [Creating TaskSets](#creating-tasksets)
-    * [Adding tasks to existing load tests](#adding-tasks-to-existing-load-tests)
-  * [AWS Deployed Environment Setup](#aws-deployed-environment-setup)
-    * [Deploying to the Load Testing Environment](#deploying-to-the-load-testing-environment)
-    * [Resetting the DB After a Load Test](#resetting-the-db-after-a-load-test)
-    * [Deploying New Tests](#deploying-new-tests)
-  * [Fake Data Generation](#fake-data-generation)
-    * [Creating a custom parser](#creating-a-custom-parser)
-  * [Load Testing against AWS Loadtest Environment](#load-testing-against-aws-loadtest-environment)
-    * [Prime API](#prime-api)
-    * [MilMove/Office domains](#milmoveoffice-domains)
-    * [Handling Rate Limiting](#handling-rate-limiting)
-    * [Metrics](#metrics)
-  * [References](#references)
-
-<!-- Added by: felipe, at: Mon Dec  6 13:16:19 PST 2021 -->
->>>>>>> 017c61e3
 
 <!--te-->
 <!-- markdownlint-restore -->
@@ -358,29 +315,6 @@
 For more information on running custom tests, refer to
 the [wiki](https://github.com/transcom/milmove_load_testing/wiki/Running-Load-Tests-Against-MyMove)
 
-<<<<<<< HEAD
-### Running Tests for Reporting
-
-*NOTE*: THESE COMMANDS ARE DEPRECATED AND NOT WORKING AS OF 2021-11-17
-
-There are a couple of preset tests that have been set up to generate reports for later analysis. These commands are:
-
-```shell
-make local_docker_report
-```
-
-and:
-
-```shell
-make exp_load_test
-```
-
-**`make exp_load_test` should only be used on a scheduled basis with InfraSec's supervision.**
-
-Both of these commands require a `docker-compose` version of `1.27` or greater to work.
-
-=======
->>>>>>> 017c61e3
 ## Adding Load Tests
 
 ### Starting from scratch
