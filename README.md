--- conflicted
+++ resolved
@@ -326,11 +326,7 @@
 
 ### Running Tests for Reporting
 
-<<<<<<< HEAD
-_NOTE_: THESE COMMANDS ARE DEPRECATED AND NOT WORKING AS OF 2021-11-17
-=======
-*NOTE*: THESE COMMAND ARE DEPRECATED AND NOT WORKING AS OF 2021-11-17
->>>>>>> 0b4133bb
+*NOTE*: THESE COMMANDS ARE DEPRECATED AND NOT WORKING AS OF 2021-11-17
 
 There are a couple of preset tests that have been set up to generate reports for later analysis. These commands are:
 
@@ -693,11 +689,7 @@
         print(response.status_code, response.content)
 ```
 
-<<<<<<< HEAD
 ## Load Testing against the AWS Loadtest Environment
-=======
-## Load Testing against AWS Loadtest Environment
->>>>>>> 0b4133bb
 
 ### Prime API
 
@@ -710,11 +702,7 @@
 
 Once you have loaded the secrets from `chamber`, which will include the experimental certificate and private key, you
 may run your load tests using "dp3" as the host value. It is strongly recommended that you set up your `User` classes to
-<<<<<<< HEAD
 subclass `MilMoveHostMixin` so that your TLS settings are automatically updated when you switch from "local" to "dp3"
-=======
-subclass `MilMoveHostMixin` so that your TLS settings are automatically updated when you switch from "local" to "exp."
->>>>>>> 0b4133bb
 
 ### Handling Rate Limiting
 
@@ -722,44 +710,15 @@
 If this ever needs to be updated, work with infrastructure to modify the limit.
 The limit is set in [transcom-infrasec-gov-nonato/transcom-gov-milmove-loadtest/app-loadtest/main.tf](https://github.com/transcom/transcom-infrasec-gov-nonato/blob/main/transcom-gov-milmove-loadtest/app-loadtest/main.tf) by this code:
 
-<<<<<<< HEAD
 ```sh
  waf_ip_rate_limit   = 20000
 ```
 
 ### Metrics
-=======
-Then, if you have `User` classes that take advantage of the `MilMoveHostMixin` class, you may run your load tests using
-"dp3" as the host value. If not, make sure to use the loadtest domains as your host:
-
-* [https://my.loadtest.dp3.us](https://my.loadtest.dp3.us)
-* [https://office.loadtest.dp3.us](https://office.loadtest.dp3.us)
->>>>>>> 0b4133bb
 
 To view metrics in AWS:
 
-<<<<<<< HEAD
 1. Clone the infra [non-ato repo](https://github.com/transcom/transcom-infrasec-gov-nonato)
-=======
-Each environment is set to limit the number of requests from a single IP in a 5 minute period. That limit is usually
-2000. For load testing it's likely you'll want a much higher limit, perhaps even 10 times as high. Work with
-infrastructure to modify the limit. Here is the diff to apply (but
-you'll want to do this against the loadtest config:
-
-```diff
-diff --git a/transcom-ppp/app-experimental/main.tf b/transcom-ppp/app-experimental/main.tf
-index 4ef1a29..bac3cf7 100644
---- a/transcom-ppp/app-experimental/main.tf
-+++ b/transcom-ppp/app-experimental/main.tf
-@@ -65,6 +65,7 @@ module "app" {
-
-   waf_regex_path_disallow_pattern_strings = []
-   waf_regex_host_allow_pattern_strings    = [".move.mil$", ".dp3.us$", "^mymove-experimental.sddc.army.mil$"]
-+  waf_ip_rate_limit                       = 20000
-   wafregional_rule_id                     = "d0ad0bb7-434b-4112-bde0-b5e84b718733"
- }
-```
->>>>>>> 0b4133bb
 
 2. CD into the /transcom-gov-milmove-loadtest directory
 
@@ -767,12 +726,7 @@
 
 4. To view load test dashboards: Cloudwatch -> Dashboards -> mil-loadtest
 
-<<<<<<< HEAD
 5. To view load test metrics: Cloudwatch -> Metrics
-=======
-* [app-experimental cluster metrics](https://console.amazonaws-us-gov.com/cloudwatch/home?region=us-gov-west-1#cw:dashboard=ECS)
-* [app-experimental CloudWatch dashboard](https://console.amazonaws-us-gov.com/cloudwatch/home?region=us-gov-west-1#dashboards:name=CloudWatch-Default)
->>>>>>> 0b4133bb
 
 ## References
 
