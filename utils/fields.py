# -*- coding: utf-8 -*-
""" utils/fields.py is for class representations of API fields """
import logging
from dataclasses import dataclass, field
from random import randint
from typing import List

from .constants import ARRAY_MAX, ARRAY_MIN, DataType

logger = logging.getLogger(__name__)


@dataclass
class BaseAPIField:
    data_type: DataType
    name: str = ""
    required: bool = False
    discriminator_values: list = field(default_factory=list)
    definition: dict = field(default_factory=dict)

    def add_discriminator_value(self, value):
        """
        Adds a discriminator value to the current list of discriminator values on this field.
        :param value: str
        """
        self.discriminator_values.append(value)

    def is_valid_discriminator(self, value):
        """
        Checks if the value passed in is a valid discriminator value for this field. Assumes that if no value was
        provided, or if there are no discriminators on the field, that this field is NOT discriminated and is therefore
        valid.

        :param value: str
        :return: bool
        """
        if value and self.discriminator_values and value not in self.discriminator_values:
            return False

        return True  # default assumes the field is not discriminated

    def generate_fake_data(self, faker, **kwargs):
        """
        Gets fake data from the Faker class based on this fields data type.

        :param faker: MilMoveData
        :param kwargs:
        :return: any
        """
        if (overrides := kwargs.get("overrides")) and self.name in overrides:
            return overrides[self.name]

        params = (
            [self.definition.get("minimum", 0), self.definition.get("maximum", 9999)]
            if self.data_type == DataType.INTEGER
            else []
        )

        return faker.get_fake_data_for_type(self.data_type, params)


@dataclass
class EnumField(BaseAPIField):
    data_type: DataType = DataType.ENUM
    options: list = field(default_factory=list)

    def generate_fake_data(self, faker, **kwargs):
        """
        Gets a random element from the options list and returns it.

        :param faker: MilMoveData
        :param kwargs:
        :return: str/int/element
        """
        if (overrides := kwargs.get("overrides")) and self.name in overrides:
            return overrides[self.name]

        return faker.get_random_choice(self.options)


@dataclass
class ArrayField(BaseAPIField):
    data_type: DataType = DataType.ARRAY
    min_items: int = ARRAY_MIN
    max_items: int = ARRAY_MAX
    items_field: BaseAPIField = None

    def generate_fake_data(self, faker, **kwargs):
        """
        Generate fake data for the array by generating X number of times for the base field for this array. X = a random
        number between the min and max values set for this ArrayField. Returns a list of the fake data.

        :param faker: MilMoveData
        :param kwargs:
        :return: list
        """
        fake_data = []

        if (overrides := kwargs.get("overrides")) and self.name in overrides:
            override_array = overrides[self.name]

            if isinstance(override_array, list):
                for item in override_array:
                    kwargs["overrides"] = item
                    fake_data.append(self.items_field.generate_fake_data(faker, **kwargs))

                return fake_data

            kwargs["overrides"] = override_array

        num_items = randint(self.min_items, self.max_items)

        for i in range(0, num_items):
            fake_data.append(self.items_field.generate_fake_data(faker, **kwargs))

        return fake_data


@dataclass
class ObjectField(BaseAPIField):
    data_type: DataType = DataType.OBJECT
    object_fields: List[BaseAPIField] = field(default_factory=list)  # list of the sub-fields in this object
    discriminator: str = ""  # name of the discriminator field, if one exists

    def has_field(self, field_name: str):
        """Checks if this object contains a field with the provided name in its object_fields property."""
        return field_name in [f.name for f in self.object_fields]

    def add_field(self, field, unique=False):
        # We don't want to add duplicate fields if unique is True, so we check for existing fields with this name:
        if unique and field.name in [existing_field.name for existing_field in self.object_fields]:
            return
        self.object_fields.append(field)

    def add_fields(self, fields_list, unique=False):
        for field_to_add in fields_list:
            self.add_field(field_to_add, unique)

    def combine_fields(self, field: BaseAPIField, unique=False):
        """
        Combines the fields into this ObjectField. If combining with another ObjectField, all fields are added to the
        same list. If it is another field type, simply adds the field to this object's list of fields.

        :param field: BaseAPIField
        :param unique: boolean, indicates if the fields should be uniquely combined or if duplicates are fine
        """
        if not isinstance(field, BaseAPIField):
            logger.error(f"Unexpected object type passed into combine_fields: {type(field)}, {field}")
            raise TypeError("ObjectField instances can only be combined with other BaseAPIField instances.")

        if isinstance(field, ObjectField):
            self.add_fields(field.object_fields, unique)
        else:
            self.add_field(field, unique)

    def get_field(self, field_name):
        """
        Searches the object_fields list for a field matching the specific name passed in. Returns the BaseAPIField
        object if found; otherwise, returns None.

        :param field_name: str
        :return: BaseAPIField or None
        """
        for obj_field in self.object_fields:
            if obj_field.name == field_name:
                return obj_field

        return None

    def update_required_fields(self, required_fields):
        """
        Takes in a list of required fields for the object and updates the `required` attribute for each of them.
        :param required_fields: list
        """
        for field_to_update in self.object_fields:
            field_to_update.required = field_to_update.name in required_fields

    def add_discriminator_value(self, value):
        """
        Adds a discriminator value for all of the fields currently in the object.
        :param value: str
        """
        for obj_field in self.object_fields:
            obj_field.add_discriminator_value(value)

        super().add_discriminator_value(value)

    def generate_discriminator_value(self, faker, overrides=None):
        """
        If the class has a discriminator, this function finds the field for the discriminator and generates data for
        that field (for the purpose of knowing what data to generate for the rest of the object fields).

        :param faker: MilMoveData
        :param overrides: dict, optional
        :return: str
        """
        if self.discriminator:
            if overrides and self.discriminator in overrides:
                return overrides[self.discriminator]  # if the user passed in an explicit discriminator value, use it

            discriminator_field = self.get_field(self.discriminator)
            if discriminator_field:
                return discriminator_field.generate_fake_data(faker)

        return ""  # return an empty string if we can't determine a value

    def generate_fake_data(self, faker, overrides=None, require_all=False):
        """
        Generates fake data for this field by looping through the fields in self.object_fields and generating data for
        those fields as well. Returns a dictionary formatted with [field_name]: field_data.

        :param faker: MilMoveData
        :param overrides: dict, optional
        :param require_all: bool, optional
        :return: dict
        """
        fake_data = {}
        overrides = {} if not overrides else overrides

        if self.name in overrides:
            overrides = overrides[self.name] or {}

        d_value = self.generate_discriminator_value(faker, overrides)
        if self.discriminator and d_value:
            overrides[self.discriminator] = d_value

<<<<<<< HEAD
        for obj_field in self.object_fields:
            if self.skip_field(obj_field, discriminator_value=d_value, overrides=overrides, require_all=require_all):
                continue

            fake_data[obj_field.name] = obj_field.generate_fake_data(
                faker, overrides=overrides, require_all=require_all
            )
=======
        # Address fields are related so we want to have city, state, zip values that are valid instead of independent
        # random ones.  This relies on the swagger definition using the name "Address" and the properties being named
        # the same across APIs.
        virtual_city_state_zip = None
        if self.is_address_object():
            virtual_city_state_zip = BaseAPIField(
                name=DataType.CITY_STATE_ZIP, data_type=DataType.CITY_STATE_ZIP
            ).generate_fake_data(faker, overrides=overrides, require_all=require_all)

        for field in self.object_fields:
            if self.skip_field(field, discriminator_value=d_value, overrides=overrides, require_all=require_all):
                continue

            if virtual_city_state_zip and field.name in ["city", "state", "postalCode"]:
                fake_data[field.name] = virtual_city_state_zip[field.name]
                continue

            fake_data[field.name] = field.generate_fake_data(faker, overrides=overrides, require_all=require_all)
>>>>>>> d61991ed

        for field_name in overrides:
            if field_name not in fake_data and self.has_field(field_name):
                fake_data[field_name] = overrides[field_name]

        return fake_data

    def is_address_object(self):
        field_names = {field.name for field in self.object_fields}
        return not {"streetAddress1", "city", "state", "postalCode"}.difference(field_names)

    @staticmethod
    def skip_field(field, **kwargs):
        """Evaluate whether or not we should skip this field while generating fake data."""
        # Check the discriminator above all (for polymorphic API data):
        if (d_value := kwargs.get("discriminator_value")) and not field.is_valid_discriminator(d_value):
            return True

        # Check if the field is in the overrides, which indicates that the caller wants to see this field in the output
        # data:
        if field.name in kwargs.get("overrides", {}):
            return False

        # Otherwise, check if we're requiring all fields, if this field is required, and if we passed the random chance
        # to add a non-required field:
        return not (field.required or kwargs.get("require_all") or randint(0, 3))


@dataclass
class APIEndpointBody:
    path: str
    method: str
    body_field: BaseAPIField = None

    def generate_fake_data(self, faker, overrides=None, require_all=False):
        """
        Generates a dictionary (JSON-valid) representation of the endpoint body filled with fake data. Must have a Faker
        data generator passed in, and can optionally accept overrides and a switch indicating if all fields should be
        required or not (regardless of their actual required value).

        :param faker: MilMoveData
        :param overrides: dict, optional
        :param require_all: bool, optional
        :return: dict
        """
        fake_data = self.body_field.generate_fake_data(faker, overrides=overrides, require_all=require_all)

        return fake_data<|MERGE_RESOLUTION|>--- conflicted
+++ resolved
@@ -224,15 +224,6 @@
         if self.discriminator and d_value:
             overrides[self.discriminator] = d_value
 
-<<<<<<< HEAD
-        for obj_field in self.object_fields:
-            if self.skip_field(obj_field, discriminator_value=d_value, overrides=overrides, require_all=require_all):
-                continue
-
-            fake_data[obj_field.name] = obj_field.generate_fake_data(
-                faker, overrides=overrides, require_all=require_all
-            )
-=======
         # Address fields are related so we want to have city, state, zip values that are valid instead of independent
         # random ones.  This relies on the swagger definition using the name "Address" and the properties being named
         # the same across APIs.
@@ -242,16 +233,17 @@
                 name=DataType.CITY_STATE_ZIP, data_type=DataType.CITY_STATE_ZIP
             ).generate_fake_data(faker, overrides=overrides, require_all=require_all)
 
-        for field in self.object_fields:
-            if self.skip_field(field, discriminator_value=d_value, overrides=overrides, require_all=require_all):
+        for obj_field in self.object_fields:
+            if self.skip_field(obj_field, discriminator_value=d_value, overrides=overrides, require_all=require_all):
                 continue
 
-            if virtual_city_state_zip and field.name in ["city", "state", "postalCode"]:
-                fake_data[field.name] = virtual_city_state_zip[field.name]
+            if virtual_city_state_zip and obj_field.name in ["city", "state", "postalCode"]:
+                fake_data[obj_field.name] = virtual_city_state_zip[obj_field.name]
                 continue
 
-            fake_data[field.name] = field.generate_fake_data(faker, overrides=overrides, require_all=require_all)
->>>>>>> d61991ed
+            fake_data[obj_field.name] = obj_field.generate_fake_data(
+                faker, overrides=overrides, require_all=require_all
+            )
 
         for field_name in overrides:
             if field_name not in fake_data and self.has_field(field_name):
