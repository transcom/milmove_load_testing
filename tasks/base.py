# -*- coding: utf-8 -*-
""" tasks/base.py is for code used internally within the tasks package. """
from utils.base import ImplementationError

import json
from locust import TaskSet
import logging
from requests import Response


logger = logging.getLogger(__name__)


def check_response(response: Response, task_name="Task", request=None):
    """
    Logs the status code from the response and converts it from JSON into a python dictionary we can work with. If the
    status code wasn't a success (2xx), it can also log any request data that was sent in for the sake of debugging.
    Returns the dictionary representation of the response content and a boolean indicating success or failure.

    :param response: HTTP Response class from the Python requests framework
    :param task_name: str, optional name of the tasks
    :param request: any type, optional data to print for debugging a failed response
    :return: tuple(dict, bool)
    """
    logger.info(f"ℹ️ {task_name} status code: {response.status_code}")

    try:
        json_response = json.loads(response.content)

    except (json.JSONDecodeError, TypeError):
        logger.exception("Non-JSON response.")
        return None, False

    if not str(response.status_code).startswith("2"):
<<<<<<< HEAD
        logger.exception("TODO remove debug line: " + response.content)
        logger.error(f"⚠️\n{json.dumps(json_response, indent=4)}")
=======
        logger.error(f"⚠️ {task_name} failed.\n{json.dumps(json_response, indent=4)}")
>>>>>>> db8a35d3
        if request:
            try:
                logger.error(
                    f"Request data:\n{response.request.method} {response.request.url}\n{json.dumps(request, indent=4)}"
                )
            except (json.JSONDecodeError, TypeError):
                logger.error(f"Request data:\n{response.request.method} {response.request.url}\n{request}")

        return json_response, False

    logger.info(f"ℹ️ {task_name} successfully completed!")

    return json_response, True


class CertTaskMixin:
    """
    TaskSet mixin class that uses a cert_kwargs dictionary set in the User class calling the tasks. Set up for local
    mTLS in particular. Client calls in this TaskSet should look like:

    `self.client.get('url', **self.user.cert_kwargs)`

    NOTE: MUST BE PLACED BEFORE TaskSet IN MRO INHERITANCE
    """

    def __init__(self, parent):
        super().__init__(parent)  # sets self._user to the right User class

        # Check that the User class calling these tasks implements cert_kwargs:
        if not hasattr(self.user, "cert_kwargs"):
            setattr(self.user, "cert_kwargs", {})  # set an empty dict to avoid attribute errors later on


class ParserTaskMixin:
    """
    TaskSet mixin class that needs an APIParser class to be connected to the User calling the tasks. MUST have a parser
    defined.

    NOTE: MUST BE PLACED BEFORE TaskSet IN MRO INHERITANCE
    """

    def __init__(self, parent):
        super().__init__(parent)

        # MUST have parser defined, not an option attribute
        if not hasattr(self.user, "parser"):
            raise ImplementationError("The user for a TaskSet using ParserTaskSet mixin must have a parser attribute.")

    def fake_request(self, path, method, overrides=None, require_all=False):
        """
        Wraps the parser's generate_fake_request method for ease of use.
        """
        return self.user.parser.generate_fake_request(path, method, overrides, require_all)


class LoginTaskSet(TaskSet):
    """
    TaskSet that grabs the CSRF and session tokens for the user and creates a fake logon for making requests.
    """

    def __init__(self, parent):
        self.csrf_token = None
        self.session_token = None

        super().__init__(parent)

    def _set_csrf_token(self):
        """
        Pull the CSRF token from the website by hitting the root URL.
        This token is set as a cookie with the name `masked_gorilla_csrf`.
        """
        self.client.get("/")
        self.csrf_token = self.client.cookies.get("masked_gorilla_csrf")

    def _create_login(self, user_type, session_token_name):
        """
        Creates a login for the given user type and grabs the session cookie for later use.
        :param user_type: str
        :param session_token_name: str
        :return: response
        """
        resp = self.client.post("/devlocal-auth/create", data={"userType": user_type})
        self.session_token = self.client.cookies.get(session_token_name)

        return resp

    def _logout(self):
        """
        Logs the current user out of the session. Can be followed by an interrupt or by logging in again.
        """
        self.client.post("/auth/logout")
        self.session_token = None

    def on_start(self):
        """
        Grab the CSRF token from the base url and update the headers with that value before any tasks execute.
        """
        self._set_csrf_token()
        self.client.headers.update({"x-csrf-token": self.csrf_token})<|MERGE_RESOLUTION|>--- conflicted
+++ resolved
@@ -32,12 +32,7 @@
         return None, False
 
     if not str(response.status_code).startswith("2"):
-<<<<<<< HEAD
-        logger.exception("TODO remove debug line: " + response.content)
-        logger.error(f"⚠️\n{json.dumps(json_response, indent=4)}")
-=======
         logger.error(f"⚠️ {task_name} failed.\n{json.dumps(json_response, indent=4)}")
->>>>>>> db8a35d3
         if request:
             try:
                 logger.error(
