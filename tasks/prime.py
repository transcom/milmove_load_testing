# -*- coding: utf-8 -*-
""" TaskSets and tasks for the Prime & Support APIs """
import logging
import json

from locust import tag, task, TaskSet

<<<<<<< HEAD
from .base import CertTaskMixin, ParserTaskMixin
=======
from utils.constants import TEST_PDF
from .base import CertTaskSet
>>>>>>> 6d995828

logger = logging.getLogger(__name__)


def prime_path(url):
    return f"/prime/v1{url}"


def support_path(url):
    return f"/support/v1{url}"


@tag("prime")
class PrimeTasks(ParserTaskMixin, CertTaskMixin, TaskSet):
    """
    Set of the tasks that can be called on the Prime API. Make sure to mark tasks with the `@task` decorator and add
    tags where appropriate to make filtering for custom tests easier.
    """

    @tag("mto", "fetchMTOUpdates")
    @task
    def fetch_mto_updates(self):
        resp = self.client.get(prime_path("/move-task-orders"), **self.user.cert_kwargs)
        logger.info(f"ℹ️ Fetch MTOs status code: {resp.status_code}")

        try:
            json_body = json.loads(resp.content)
        except (json.JSONDecodeError, TypeError):
            logger.exception("Non-JSON response")
        else:
            if str(resp.status_code).startswith("2"):
                logger.info(f"ℹ️ Num MTOs returned: {len(json_body)}")
            else:
                logger.error(f"⚠️ {json_body}")

    @tag("mtoServiceItem", "createMTOServiceItem")
    @task
    def create_mto_service_item(self):
        overrides = {
            "moveTaskOrderID": "5d4b25bb-eb04-4c03-9a81-ee0398cb779e",
            "mtoShipmentID": "475579d5-aaa4-4755-8c43-c510381ff9b5",
        }
        payload = self.fake_request("/mto-service-items", "post", overrides=overrides, nested_overrides=overrides)

        headers = {"content-type": "application/json"}
        resp = self.client.post(
            prime_path("/mto-service-items"), data=json.dumps(payload), headers=headers, **self.user.cert_kwargs
        )
        logger.info(f"ℹ️ Create MTO Service Item status code: {resp.status_code}")

        try:
            json_body = json.loads(resp.content)
        except (json.JSONDecodeError, TypeError):
            logger.exception("Non-JSON response")
        else:
            if str(resp.status_code).startswith("2"):
                logger.info(f"ℹ️ MTOServiceItem {json_body['id']} created!")
            else:
                logger.error(f"⚠️ {json_body}")
                logger.error(payload)

    @tag("mtoShipment", "createMTOShipment")
    @task
    def create_mto_shipment(self):
        overrides = {"moveTaskOrderID": "5d4b25bb-eb04-4c03-9a81-ee0398cb779e", "mtoServiceItems": []}
        payload = self.fake_request("/mto-shipments", "post", overrides=overrides, nested_overrides=overrides)

        headers = {"content-type": "application/json"}
        resp = self.client.post(
            prime_path("/mto-shipments"), data=json.dumps(payload), headers=headers, **self.user.cert_kwargs
        )
        logger.info(f"ℹ️ Create MTO Shipment status code: {resp.status_code}")

        try:
            json_body = json.loads(resp.content)
        except (json.JSONDecodeError, TypeError):
            logger.exception("Non-JSON response")
        else:
            if str(resp.status_code).startswith("2"):
                logger.info(f"ℹ️ MTOShipment {json_body['id']} created!")
            else:
                logger.error(f"⚠️ {json_body}")
                logger.error(payload)

    @tag("paymentRequest", "createUpload")
    @task
    def create_upload(self):
        payment_request_id = "a2c34dba-015f-4f96-a38b-0c0b9272e208"
        upload_file = {"file": open(TEST_PDF, "rb")}

        resp = self.client.post(
            prime_path(f"/payment-requests/{payment_request_id}/uploads"),
            files=upload_file,
            name=prime_path("/payment-requests/:paymentRequestID/uploads"),
            **self.user.cert_kwargs,
        )

        logger.info(f"ℹ️ Create Upload status code: {resp.status_code}")

        try:
            json_body = json.loads(resp.content)
        except (json.JSONDecodeError, TypeError):
            logger.exception("Non-JSON response")
        else:
            logger.info(f"ℹ️ Upload {json_body['filename']} created!")

    @tag("paymentRequests", "createPaymentRequest")
    @task
    def create_payment_request(self):
        payload = {
            "moveTaskOrderID": "da3f34cc-fb94-4e0b-1c90-ba3333cb7791",
            "serviceItems": [
                {
                    "id": "8a625314-1922-4987-93c5-a62c0d13f053",
                    "params": [
                        {"key": "WeightEstimated", "value": "3254"},
                        {"key": "RequestedPickupDate", "value": "2020-04-20"},
                    ],
                }
            ],
            "isFinal": False,
        }

        headers = {"content-type": "application/json"}
        resp = self.client.post(
            prime_path("/payment-requests"), data=json.dumps(payload), headers=headers, **self.user.cert_kwargs
        )

        logger.info(f"ℹ️ Create Payment Request status code: {resp.status_code}")

        try:
            json_body = json.loads(resp.content)
        except (json.JSONDecodeError, TypeError):
            logger.exception("Non-JSON response")
        else:
            logger.info(f"ℹ️ PaymentRequest {json_body['id']} created!")


@tag("support")
class SupportTasks(ParserTaskMixin, CertTaskMixin, TaskSet):
    """
    Set of the tasks that can be called on the Support API. Make sure to mark tasks with the `@task` decorator and add
    tags where appropriate to make filtering for custom tests easier. Ex:

    @tag('updates', 'shipments')
    @task
    def update_mto_shipment_status(self):
        # etc.
    """

    @tag("mto", "createMoveTaskOrder")
    @task
    def create_move_task_order(self):
        payload = {
            "contractorId": "5db13bb4-6d29-4bdb-bc81-262f4513ecf6",
            "moveOrder": {
                "customer": {
                    "firstName": "Christopher",
                    "lastName": "Swinglehurst-Walters",
                    "agency": "MARINES",
                    "email": "swinglehurst@example.com",
                },
                "entitlement": {"nonTemporaryStorage": False, "totalDependents": 47},
                "orderNumber": "32",
                "rank": "E-6",
                "destinationDutyStationID": "71b2cafd-7396-4265-8225-ff82be863e01",
                "originDutyStationID": "1347d7f3-2f9a-44df-b3a5-63941dd55b34",
            },
        }
        headers = {"content-type": "application/json"}
        resp = self.client.post(
            support_path("/move-task-orders"), data=json.dumps(payload), headers=headers, **self.user.cert_kwargs
        )
        logger.info(f"ℹ️ Create MTO status code: {resp.status_code}")

        try:
            json_body = json.loads(resp.content)
        except (json.JSONDecodeError, TypeError):
            logger.exception("Non-JSON response")
            return  # we're done here

        if not str(resp.status_code).startswith("2"):
            logger.error(f"⚠️ {json_body}")
            logger.error(payload)
            return  # also done

        logger.info(f"ℹ️ MoveTaskOrder {json_body['id']} created!")

        move_task_order_id = json_body["id"]
        e_tag = json_body["eTag"]
        headers["if-match"] = e_tag
        resp = self.client.patch(
            support_path(f"/move-task-orders/{move_task_order_id}/available-to-prime"),
            headers=headers,
            **self.user.cert_kwargs,
            name=support_path("/move-task-orders/:moveTaskOrderID/available-to-prime"),
        )

        logger.info(f"ℹ️ Make MTO available to Prime status code: {resp.status_code}")<|MERGE_RESOLUTION|>--- conflicted
+++ resolved
@@ -5,12 +5,8 @@
 
 from locust import tag, task, TaskSet
 
-<<<<<<< HEAD
+from utils.constants import TEST_PDF
 from .base import CertTaskMixin, ParserTaskMixin
-=======
-from utils.constants import TEST_PDF
-from .base import CertTaskSet
->>>>>>> 6d995828
 
 logger = logging.getLogger(__name__)
 
