# -*- coding: utf-8 -*-
""" TaskSets and tasks for the Prime & Support APIs """
import json
import logging
import random
from copy import deepcopy
from datetime import datetime
from typing import Dict, Union

from locust import tag, task

from tasks.base import check_response
from utils.auth import UserType, create_user
from utils.constants import (
    MOVE_TASK_ORDER,
    MTO_AGENT,
    MTO_SERVICE_ITEM,
    MTO_SHIPMENT,
    PAYMENT_REQUEST,
    TEST_PDF,
    ZERO_UUID,
)
from utils.parsers import APIKey, get_api_fake_data_generator
from utils.rest import parse_response_json
from utils.task import RestTaskSet
from utils.types import JSONArray, JSONObject


logger = logging.getLogger(__name__)
fake_data_generator = get_api_fake_data_generator()


class PrimeDataStorageMixin:
    """
    TaskSet mixin used to store data from the Prime API during load testing so that it can be passed around and reused.
    We store a number of objects in a local store that can be requested by tasks.
    The tasks then hit an endpoint and call add or replace to update our local store with a list of viable objects.
    This mixin allows storing multiple items of each kind.
    """

    DATA_LIST_MAX: int = 50
    # contains the ID values needed when creating moves using createMoveTaskOrder:
    default_mto_ids: Dict[str, str] = {
        "contractorID": "",
        "destinationDutyStationID": "",
        "originDutyStationID": "",
        "uploadedOrdersID": "",
    }
    local_store: Dict[str, list] = {
        MOVE_TASK_ORDER: [],
        MTO_SHIPMENT: [],
        MTO_SERVICE_ITEM: [],
        PAYMENT_REQUEST: [],
    }  # data stored will be shared among class instances thanks to mutable dict

    def get_stored(self, object_key, *args, **kwargs):
        """
        Given an object_key that represents an object type from the MilMove app, returns an object of that type from the
        list.

        :param object_key: str in [MOVE_TASK_ORDER, MTO_SHIPMENT, MTO_AGENT, MTO_SERVICE_ITEM, PAYMENT_REQUEST]
        """
        data_list = self.local_store[object_key]

        if len(data_list) > 0:  # otherwise we return None
            return random.choice(data_list)

    def get_stored_shipment_address(self, mto_shipment=None):
        """
        Grabs one of either pickupAddress or destinationAddress from a shipment and returns the specific field and
        payload for that address.

        :param mto_shipment: JSON/dict of a specific MTO Shipment payload (optional)
        :return: tuple(str name of the address field, dict address payload)
        """
        if not mto_shipment:
            mto_shipment = self.get_stored(MTO_SHIPMENT) or {}

        address_fields = ["pickupAddress", "destinationAddress"]
        valid_addresses = [
            (field, mto_shipment[field])
            for field in address_fields
            if mto_shipment.get(field) and mto_shipment[field].get("id", ZERO_UUID) != ZERO_UUID
        ]

        if len(valid_addresses) > 0:  # otherwise we return None
            return random.choice(valid_addresses)

    def add_stored(self, object_key, object_data):
        """
        Adds data to the list for the object key provided. Also checks if the list is already at the max number of
        elements, and if so, it randomly removes 1 to MAX number of elements so that the cycle can start again (and so
        we don't hog too much memory).

        :param object_key: str in [MOVE_TASK_ORDER, MTO_SHIPMENT, MTO_AGENT, MTO_SERVICE_ITEM, PAYMENT_REQUEST]
        :param object_data: JSON/dict
        :return: None
        """
        data_list = self.local_store[object_key]

        if len(data_list) >= self.DATA_LIST_MAX:
            num_to_delete = random.randint(1, self.DATA_LIST_MAX)
            del data_list[:num_to_delete]

        # Some creation endpoint auto-create multiple objects and return an array,
        # but each object in the array should still be considered individually here:
        if isinstance(object_data, list):
            data_list.extend(object_data)
        else:
            data_list.append(object_data)

    def update_stored(self, object_key, old_data, new_data):
        """
        Given an object key, replaces a stored object in the local store with a new updated object.

        :param object_key: str in [MOVE_TASK_ORDER, MTO_SHIPMENT, MTO_AGENT, MTO_SERVICE_ITEM, PAYMENT_REQUEST]
        :param old_data: JSON/dict
        :param new_data: JSON/dict
        :return: None
        """
        data_list = self.local_store[object_key]

        # Remove all instances of the stored object, in case multiples were added erroneously:
        while True:
            try:
                data_list.remove(old_data)
            except ValueError:
                break  # this means we finally cleared the list

        data_list.append(new_data)

    def set_default_mto_ids(self: Union[RestTaskSet, "PrimeDataStorageMixin"], move_id: str):
        """
        Given a list of Move Task Orders, gets the four ID values needed to create more MTOs:
          - contractorID
          - uploadedOrdersID
          - destinationDutyStationID
          - originDutyStationID

        To get these values, this function hits the getMoveTaskOrder endpoint in the Support API to get all of the
        details on an MTO. The Prime API doesn't have access to all of this info, which is why we need to use the
        Support API instead. It will go through and hit this endpoint for all of the moves in the list until it finally
        gets a complete set of IDs.

        CAN ONLY be used when subclassed with TaskSet and CertTaskMixin.

        :param move_id: Move UUID
        :return: None
        """
        # Checks that we have a full set of MTO IDs already and halts processing if so:
        if self.has_all_default_mto_ids():
            return

        # Call the Support API to get full details on the move:
        url, request_kwargs = self.request_preparer.prep_support_request(
            endpoint=f"/move-task-orders/{move_id}", endpoint_name="/move-task-orders/{moveTaskOrderID}"
        )

        with self.rest(method="GET", url=url, **request_kwargs) as resp:
            move_details: JSONObject = resp.js

        # Get the values we need from the move and set them in self.default_move_ids.
        # If this move is missing any of these values, we default to using whatever value is already in
        # self.default_mto_ids, which could be nothing, or could be a value gotten from a previous move.
        # This way we never override good ID values from earlier moves in the list.
        self.default_mto_ids["contractorID"] = move_details.get("contractorID", self.default_mto_ids["contractorID"])
        if order_details := move_details.get("order"):
            self.default_mto_ids["uploadedOrdersID"] = order_details.get(
                "uploadedOrdersID", self.default_mto_ids["uploadedOrdersID"]
            )
            self.default_mto_ids["destinationDutyStationID"] = order_details.get(
                "destinationDutyStationID", self.default_mto_ids["destinationDutyStationID"]
            )
            self.default_mto_ids["originDutyStationID"] = order_details.get(
                "originDutyStationID", self.default_mto_ids["originDutyStationID"]
            )

    def has_all_default_mto_ids(self) -> bool:
        """Boolean indicating that we have all the values we need for creating new MTOs."""
        return self.default_mto_ids and all(self.default_mto_ids.values())


@tag("prime")
class PrimeTasks(PrimeDataStorageMixin, RestTaskSet):
    """
    Set of the tasks that can be called on the Prime API. Make sure to mark tasks with the `@task` decorator and add
    tags where appropriate to make filtering for custom tests easier.
    """

    def on_start(self) -> None:
        """
        Set up data we'll need for the load tests.
        """
        # Customer login using dev local
        success = create_user(request_preparer=self.request_preparer, session=self.client, user_type=UserType.MILMOVE)

        if not success:
            logger.error("Failed to create a user")
            self.interrupt()

        url, request_kwargs = self.request_preparer.prep_internal_request(endpoint="/users/logged_in")

        logged_in_user_resp = self.client.get(url=url, **request_kwargs)
        logged_in_user, error_msg = parse_response_json(response=logged_in_user_resp)

        if error_msg:
            logger.error(error_msg)
            self.interrupt()

<<<<<<< HEAD
=======
        resp = self.client.get(self.customer_path("/internal/users/logged_in"))
        logged_in_user = resp.json()
>>>>>>> 5c75ec71
        service_member_id = logged_in_user["service_member"]["id"]
        email = logged_in_user["email"]
        user_id = logged_in_user["id"]

        # Setup customer profile
<<<<<<< HEAD
        url, request_kwargs = self.request_preparer.prep_internal_request(endpoint="/duty_locations?search=palms")

        duty_stations_resp = self.client.get(url=url, **request_kwargs)

        duty_stations, error_msg = parse_response_json(response=duty_stations_resp)
        duty_stations: JSONArray

        if error_msg:
            logger.error(error_msg)
            self.interrupt()

        current_station_id = duty_stations[0]["id"]
=======
        resp = self.client.get(self.customer_path("/internal/duty_locations?search=white%20sands"))
        duty_locations = resp.json()
>>>>>>> 5c75ec71

        overrides = {
            "id": service_member_id,
            "user_id": user_id,
            "edipi": "9999999999",
            "personal_email": email,
            "email_is_preferred": True,
            "current_station_id": duty_locations[0]["id"],
        }

        payload = fake_data_generator.generate_fake_request_data(
            api_key=APIKey.INTERNAL,
            path="/service_members/{serviceMemberId}",
            method="patch",
            overrides=overrides,
            require_all=True,
        )

        url, request_kwargs = self.request_preparer.prep_internal_request(
            endpoint=f"/service_members/{service_member_id}", endpoint_name="/service_members/{serviceMemberId}"
        )

        service_member_resp = self.client.patch(url=url, data=json.dumps(payload), **request_kwargs)

        service_member, error_msg = parse_response_json(response=service_member_resp)
        service_member: JSONObject

        if error_msg:
            logger.error(error_msg)
            self.interrupt()

        overrides = {"permission": "NONE"}

        payload = fake_data_generator.generate_fake_request_data(
            api_key=APIKey.INTERNAL,
            path="/service_members/{serviceMemberId}/backup_contacts",
            method="post",
            overrides=overrides,
        )

        url, request_kwargs = self.request_preparer.prep_internal_request(
            endpoint=f"/service_members/{service_member_id}/backup_contacts",
            endpoint_name="/service_members/{serviceMemberId}/backup_contacts",
        )

        self.client.post(url=url, data=json.dumps(payload), **request_kwargs)

        # Setup customer order
        overrides = {
            "service_member_id": service_member_id,
            "issue_date": datetime.now().strftime("%Y-%m-%d"),
            "report_by_date": datetime.now().strftime("%Y-%m-%d"),
            "orders_type": "PERMANENT_CHANGE_OF_STATION",
            "has_dependents": False,
            "spouse_has_pro_gear": False,
<<<<<<< HEAD
            "new_duty_station_id": duty_stations[1]["id"],
=======
            "new_duty_station_id": duty_locations[1]["id"],
>>>>>>> 5c75ec71
            "orders_number": None,
            "tac": None,
            "sac": None,
            "department_indicator": None,
        }

        payload = fake_data_generator.generate_fake_request_data(
            api_key=APIKey.INTERNAL,
            path="/orders",
            method="post",
            overrides=overrides,
            require_all=True,
        )

        url, request_kwargs = self.request_preparer.prep_internal_request(endpoint="/orders")

        order_resp = self.client.post(url=url, data=json.dumps(payload), **request_kwargs)

        order, error_msg = parse_response_json(response=order_resp)
        order: JSONObject

        if error_msg:
            logger.error(error_msg)
            self.interrupt()

        document_id = order["uploaded_orders"]["id"]
        upload_file = {"file": open(TEST_PDF, "rb")}

        url, request_kwargs = self.request_preparer.prep_internal_request(
            endpoint=f"/uploads?documentId={document_id}",
            endpoint_name="/uploads",
        )

        request_kwargs.pop("headers")  # Don't want the JSON headers for this one

        self.client.post(url=url, files=upload_file, **request_kwargs)

        # Setup customer shipment
        move_id = order["moves"][0]["id"]

        url, request_kwargs = self.request_preparer.prep_internal_request(
            endpoint=f"/moves/{move_id}", endpoint_name="/moves/{moveId}"
        )

        self.client.patch(url=url, data=json.dumps({"selected_move_type": "HHG"}), **request_kwargs)

        address: JSONObject = service_member["residential_address"]
        address.pop("id")  # remove unneeded id
        overrides = {
            "moveTaskOrderID": move_id,
            "shipmentType": "HHG",
            "pickupAddress": address,
            "agents": [],
        }

        payload = fake_data_generator.generate_fake_request_data(
            api_key=APIKey.INTERNAL,
            path="/mto_shipments",
            method="post",
            overrides=overrides,
            require_all=True,
        )

        url, request_kwargs = self.request_preparer.prep_internal_request(endpoint="/mto_shipments")

        self.client.post(url=url, data=json.dumps(payload), **request_kwargs)

        # Confirm move request
        full_name = f"{service_member['first_name']} {service_member['last_name']}"
        overrides = {
            "certification_type": "SHIPMENT",
            "signature": full_name,
            "date": datetime.now().strftime(
                "%Y-%m-%dT%H:%M:%S-05:00"
            ),  # needed because yaml uses date instead of date-time
            "personally_procured_move_id": None,
        }

        payload = fake_data_generator.generate_fake_request_data(
            api_key=APIKey.INTERNAL,
            path="/moves/{moveId}/submit",
            method="post",
            overrides=overrides,
            require_all=True,
        )

        url, request_kwargs = self.request_preparer.prep_internal_request(
            endpoint=f"/moves/{move_id}/submit", endpoint_name="/moves/{moveId}/submit"
        )

        self.client.post(url=url, data=json.dumps(payload), **request_kwargs)

        # Set local variables with needed info to create a move
        self.set_default_mto_ids(move_id)

    @tag(MTO_SERVICE_ITEM, "createMTOServiceItem")
    @task
    def create_mto_service_item(self, overrides=None):
        # If mtoShipmentID was provided, get that specific one. Else get any stored one.
        object_id = overrides.get("mtoShipmentID") if overrides else None
        mto_shipment = self.get_stored(MTO_SHIPMENT, object_id)
        if not mto_shipment:
            logger.debug("createMTOServiceItem: ⚠️ No mto_shipment found")
            return None

        overrides_local = {
            # override moveTaskOrderID because we don't want a random one
            "moveTaskOrderID": mto_shipment["moveTaskOrderID"],
            # override mtoShipmentID because we don't want a random one
            "mtoShipmentID": mto_shipment["id"],
        }
        # Merge local overrides with passed-in overrides
        overrides_local.update(overrides or {})

        payload = fake_data_generator.generate_fake_request_data(
            api_key=APIKey.PRIME,
            path="/mto-service-items",
            method="post",
            overrides=overrides_local,
        )

        url, request_kwargs = self.request_preparer.prep_prime_request(endpoint="/mto-service-items")

        with self.rest(method="POST", url=url, data=json.dumps(payload), **request_kwargs) as resp:
            mto_service_items, success = check_response(
                resp, f"createMTOServiceItem {payload['reServiceCode']}", payload
            )

        if success:
            self.add_stored(MTO_SERVICE_ITEM, mto_service_items)
            return mto_service_items

    @tag(MTO_SHIPMENT, "createMTOShipment")
    @task
    def create_mto_shipment(self, overrides=None):
        def guarantee_unique_agent_type(agents):
            agent_types = {agent["agentType"] for agent in agents}
            if len(agents) >= 2 and len(agent_types) < 2:
                possible_types = {"RELEASING_AGENT", "RECEIVING_AGENT"}
                agents[1]["agentType"] = (possible_types - agent_types).pop()

        # If moveTaskOrderID was provided, get that specific one. Else get any stored one.
        object_id = overrides.get("moveTaskOrderID") if overrides else None

        move_task_order = self.get_stored(MOVE_TASK_ORDER, object_id)
        if not move_task_order:
            logger.debug("createMTOShipment: ⚠️ No move_task_order found")
            return (
                None  # we can't do anything else without a default value, and no pre-made MTOs satisfy our requirements
            )

        overrides_local = {
            # Override moveTaskorderID because we don't want a random one
            "moveTaskOrderID": move_task_order["id"],
            # Set agents UUIDs to ZERO_UUID because we can't actually set the UUID on creation
            "agents": {"id": ZERO_UUID, "mtoShipmentID": ZERO_UUID},
            # Set pickupAddress to ZERO_UUID because we can't actually set the UUID on creation
            "pickupAddress": {"id": ZERO_UUID},
            # Set destinationAddress to ZERO_UUID because we can't actually set the UUID on creation
            "destinationAddress": {"id": ZERO_UUID},
            # Set mtoServiceItems to empty to let the createMTOServiceItems endpoint do the creation
            "mtoServiceItems": [],
        }
        # Merge local overrides with passed-in overrides
        if overrides:
            overrides_local.update(overrides)

        payload = fake_data_generator.generate_fake_request_data(
            api_key=APIKey.PRIME,
            path="/mto-shipments",
            method="post",
            overrides=overrides_local,
        )

        guarantee_unique_agent_type(payload["agents"])  # modifies the payload directly

        url, request_kwargs = self.request_preparer.prep_prime_request(endpoint="/mto-shipments")

        with self.rest(method="POST", url=url, data=json.dumps(payload), **request_kwargs) as resp:
            mto_shipment, success = check_response(resp, "createMTOShipment", payload)

        if success:
            self.add_stored(MTO_SHIPMENT, mto_shipment)
            return mto_shipment

    @tag(MTO_SHIPMENT, "createMTOShipment", "expectedFailure")
    @task
    def create_mto_shipment_with_duplicate_agents(self, overrides=None):
        # If moveTaskOrderID was provided, get that specific one. Else get any stored one.
        object_id = overrides.get("moveTaskOrderID") if overrides else None

        move_task_order = self.get_stored(MOVE_TASK_ORDER, object_id)
        if not move_task_order:
            logger.debug("createMTOShipment — expected failure: ⚠️ No move_task_order found")
            return (
                None  # we can't do anything else without a default value, and no pre-made MTOs satisfy our requirements
            )

        agent_type = random.choice(["RELEASING_AGENT", "RECEIVING_AGENT"])
        agent_override = {"id": ZERO_UUID, "mtoShipmentID": ZERO_UUID, "agentType": agent_type}
        overrides_local = {
            # Override moveTaskorderID because we don't want a random one
            "moveTaskOrderID": move_task_order["id"],
            # Set agents UUIDs to ZERO_UUID because we can't actually set the UUID on creation and guarantee two agents
            "agents": [agent_override, agent_override],
            # Set pickupAddress to ZERO_UUID because we can't actually set the UUID on creation
            "pickupAddress": {"id": ZERO_UUID},
            # Set destinationAddress to ZERO_UUID because we can't actually set the UUID on creation
            "destinationAddress": {"id": ZERO_UUID},
            # Set mtoServiceItems to empty to let the createMTOServiceItems endpoint do the creation
            "mtoServiceItems": [],
        }
        # Merge local overrides with passed-in overrides
        if overrides:
            overrides_local.update(overrides)

        payload = fake_data_generator.generate_fake_request_data(
            api_key=APIKey.PRIME,
            path="/mto-shipments",
            method="post",
            overrides=overrides_local,
        )

        url, request_kwargs = self.request_preparer.prep_prime_request(
            endpoint="/mto-shipments", endpoint_name="/mto-shipments — expected failure"
        )

        with self.rest(method="POST", url=url, data=json.dumps(payload), **request_kwargs) as resp:
            check_response(resp, "createMTOShipmentFailure", payload, "422")

    @tag(PAYMENT_REQUEST, "createUpload")
    @task
    def create_upload(self, overrides=None):
        # If id was provided, get that specific one. Else get any stored one.
        object_id = overrides.get("id") if overrides else None
        payment_request = self.get_stored(PAYMENT_REQUEST, object_id)
        if not payment_request:
            return

        upload_file = {"file": open(TEST_PDF, "rb")}

        url, request_kwargs = self.request_preparer.prep_prime_request(
            endpoint=f"/payment-requests/{payment_request['id']}/uploads",
            endpoint_name="/payment-requests/{paymentRequestID}/uploads",
        )

        request_kwargs.pop("headers")  # don't want the JSON headers for this one

        with self.rest(method="POST", url=url, files=upload_file, **request_kwargs) as resp:
            check_response(resp, "createUpload")

    @tag(PAYMENT_REQUEST, "createPaymentRequest")
    @task
    def create_payment_request(self, overrides=None):
        # If mtoServiceItemID was provided, get that specific one. Else get any stored one.
        object_id = overrides.get("mtoServiceItemID") if overrides else None
        service_item = self.get_stored(MTO_SERVICE_ITEM, object_id)
        if not service_item:
            return

        payload = {
            "moveTaskOrderID": service_item["moveTaskOrderID"],
            "serviceItems": [{"id": service_item["id"]}],
            "isFinal": False,
        }

        shipment = self.get_stored(MTO_SHIPMENT, service_item["mtoShipmentID"])
        if not shipment:
            logger.info("unable to find shipment of payment request service item")

        # if the actual weight hasn't been provided, creating the payment request will fail
        if not shipment.get("primeActualWeight"):
            url, request_kwargs = self.request_preparer.prep_prime_request(
                endpoint="/payment-requests", endpoint_name="/payment-requests — expected failure"
            )

            self.rest(method="POST", url=url, data=json.dumps(payload), **request_kwargs)

            return None

        url, request_kwargs = self.request_preparer.prep_prime_request(endpoint="/payment-requests")

        with self.rest(method="POST", url=url, data=json.dumps(payload), **request_kwargs) as resp:
            payment_request, success = check_response(resp, "createPaymentRequest", payload)

        if success:
            self.add_stored(PAYMENT_REQUEST, payment_request)
            return payment_request

    @tag(MTO_SHIPMENT, "updateMTOShipment")
    @task
    def update_mto_shipment(self, overrides=None):
        # If id was provided, get that specific one. Else get any stored one.
        object_id = overrides.get("id") if overrides else None
        mto_shipment = self.get_stored(MTO_SHIPMENT, object_id)
        if not mto_shipment:
            return  # can't run this task

        payload: JSONObject = fake_data_generator.generate_fake_request_data(
            api_key=APIKey.PRIME,
            path="/mto-shipments/{mtoShipmentID}",
            method="patch",
            overrides=overrides,
        )

        # Agents and addresses should not be updated by this endpoint, and primeEstimatedWeight cannot be updated after
        # it is initially set (and it is set in create_mto_shipment)
        fields_to_remove = [
            "agents",
            "pickupAddress",
            "destinationAddress",
            "secondaryPickupAddress",
            "secondaryDeliveryAddress",
            "primeEstimatedWeight",
        ]

        # nts weight is only valid when the shipment type is nts release
        if payload.get("ntsRecordedWeight"):
            shipmentType = payload.get("shipmentType") or mto_shipment.get("shipmentType")
            if shipmentType != "HHG_OUTOF_NTS_DOMESTIC":
                fields_to_remove.append("ntsRecordedWeight")

        for f in fields_to_remove:
            payload.pop(f, None)

        url, request_kwargs = self.request_preparer.prep_prime_request(
            endpoint=f"/mto-shipments/{mto_shipment['id']}",
            endpoint_name="/mto-shipments/{mtoShipmentID}",
        )

        request_kwargs["headers"]["If-Match"] = mto_shipment["eTag"]

        with self.rest(method="PATCH", url=url, data=json.dumps(payload), **request_kwargs) as resp:
            new_mto_shipment, success = check_response(resp, "updateMTOShipment", payload)

        if success:
            self.update_stored(MTO_SHIPMENT, mto_shipment, new_mto_shipment)
            return new_mto_shipment

    @tag(MTO_SHIPMENT, "updateMTOShipmentAddress")
    @task
    def update_mto_shipment_address(self, overrides=None):
        # If id was provided, get that specific one. Else get any stored one.
        object_id = overrides.get("id") if overrides else None
        mto_shipment = self.get_stored(MTO_SHIPMENT, object_id)
        if not mto_shipment:
            return

        address_tuple = self.get_stored_shipment_address(mto_shipment)  # returns a (field_name, address_dict) tuple
        if not address_tuple:
            return  # this shipment didn't have any addresses, we will try again later with a different shipment

        field, address = address_tuple

        overrides_local = {"id": address["id"]}
        overrides_local.update(overrides or {})

        payload = fake_data_generator.generate_fake_request_data(
            api_key=APIKey.PRIME,
            path="/mto-shipments/{mtoShipmentID}/addresses/{addressID}",
            method="put",
            overrides=overrides_local,
        )

        url, request_kwargs = self.request_preparer.prep_prime_request(
            endpoint=f"/mto-shipments/{mto_shipment['id']}/addresses/{address['id']}",
            endpoint_name="/mto-shipments/{mtoShipmentID}/addresses/{addressID}",
        )

        request_kwargs["headers"]["If-Match"] = address["eTag"]

        # update mto_shipment address
        with self.rest(method="PUT", url=url, data=json.dumps(payload), **request_kwargs) as resp:
            updated_address, success = check_response(resp, "updateMTOShipmentAddress", payload)

        if success:
            # we only got the address, so we're gonna pop it back into the shipment to store
            updated_shipment = deepcopy(mto_shipment)
            updated_shipment[field] = updated_address
            self.update_stored(MTO_SHIPMENT, mto_shipment, updated_shipment)
            return updated_shipment

    @tag(MTO_AGENT, "updateMTOAgent")
    @task
    def update_mto_agent(self, overrides=None):
        # If id was provided, get that specific one. Else get any stored one.
        object_id = overrides.get("mtoShipmentID") if overrides else None
        mto_shipment = self.get_stored(MTO_SHIPMENT, object_id)

        if not mto_shipment:
            return  # can't run this task
        if mto_shipment.get("agents") is None:
            return  # can't update agents if there aren't any

        overrides = {}
        mto_agents = mto_shipment["agents"]
        mto_agent = mto_shipment["agents"][0]
        if len(mto_agents) >= 2:
            overrides = {"agentType": mto_agent["agentType"]}  # ensure agentType does not change

        payload = fake_data_generator.generate_fake_request_data(
            api_key=APIKey.PRIME,
            path="/mto-shipments/{mtoShipmentID}/agents/{agentID}",
            method="put",
            overrides=overrides,
        )

        mto_agent = mto_shipment["agents"][0]

        url, request_kwargs = self.request_preparer.prep_prime_request(
            endpoint=f"/mto-shipments/{mto_shipment['id']}/agents/{mto_agent['id']}",
            endpoint_name="/mto-shipments/{mtoShipmentID}/agents/{agentID}",
        )

        request_kwargs["headers"]["If-Match"] = mto_agent["eTag"]

        with self.rest(method="PUT", url=url, data=json.dumps(payload), **request_kwargs) as resp:
            updated_agent, success = check_response(resp, "updateMTOAgent", payload)

        if success:
            # we only got the agent, so we're gonna pop it back into the shipment to store
            new_shipment = deepcopy(mto_shipment)
            new_shipment["agents"][0] = updated_agent
            self.update_stored(MTO_SHIPMENT, mto_shipment, new_shipment)
            return new_shipment

    @tag(MTO_SERVICE_ITEM, "updateMTOServiceItem")
    @task
    def update_mto_service_item(self, overrides=None):
        # If id was provided, get that specific one. Else get any stored one.
        object_id = overrides.get("id") if overrides else None
        mto_service_item = self.get_stored(MTO_SERVICE_ITEM, object_id)
        if not mto_service_item:
            return  # can't run this task

        try:
            re_service_code = mto_service_item["reServiceCode"]
        except KeyError:
            logger.error(f"⛔️ update_mto_service_item recvd mtoServiceItem without reServiceCode \n{mto_service_item}")
            return

        if re_service_code not in ["DDDSIT", "DOPSIT"]:
            logging.info(
                "update_mto_service_item recvd mtoServiceItem from store. Discarding because reServiceCode not in "
                "[DDDSIT, DOPSIT]"
            )
            return

        payload = fake_data_generator.generate_fake_request_data(
            api_key=APIKey.PRIME,
            path="/mto-service-items/{mtoServiceItemID}",
            method="patch",
            overrides={
                "id": mto_service_item["id"],
                "sitDestinationFinalAddress": {
                    "id": mto_service_item["sitDestinationFinalAddress"]["id"]
                    if mto_service_item.get("sitDestinationFinalAddress")
                    and mto_service_item["sitDestinationFinalAddress"].get("id")
                    else ZERO_UUID,
                },
            },
        )

        url, request_kwargs = self.request_preparer.prep_prime_request(
            endpoint=f"/mto-service-items/{mto_service_item['id']}",
            endpoint_name="/mto-service-items/{mtoServiceItemID}",
        )

        request_kwargs["headers"]["If-Match"] = mto_service_item["eTag"]

        with self.rest(method="PATCH", url=url, data=json.dumps(payload), **request_kwargs) as resp:
            updated_service_item, success = check_response(resp, f"updateMTOServiceItem {re_service_code}", payload)

        if success:
            self.update_stored(MTO_SERVICE_ITEM, mto_service_item, updated_service_item)
            return updated_service_item

    @tag(MOVE_TASK_ORDER, "updateMTOPostCounselingInformation")
    @task
    def update_post_counseling_information(self, overrides=None):
        # If id was provided, get that specific one. Else get any stored one.
        object_id = overrides.get("id") if overrides else None
        move_task_order = self.get_stored(MOVE_TASK_ORDER, object_id)
        if not move_task_order:
            logger.debug("updateMTOPostCounselingInformation: ⚠️ No move_task_order found")
            return  # we can't do anything else without a default value, and no pre-made MTOs satisfy our requirements

        payload = fake_data_generator.generate_fake_request_data(
            api_key=APIKey.PRIME,
            path="/move-task-orders/{moveTaskOrderID}/post-counseling-info",
            method="patch",
        )

        move_task_order_id = move_task_order["id"]  # path parameter

        url, request_kwargs = self.request_preparer.prep_prime_request(
            endpoint=f"/move-task-orders/{move_task_order_id}/post-counseling-info",
            endpoint_name="/move-task-orders/{moveTaskOrderID}/post-counseling-info",
        )

        request_kwargs["headers"]["If-Match"] = move_task_order["eTag"]

        with self.rest(method="PATCH", url=url, data=json.dumps(payload), **request_kwargs) as resp:
            new_mto, success = check_response(resp, "updateMTOPostCounselingInformation", payload)

        if success:
            self.update_stored(MOVE_TASK_ORDER, move_task_order, new_mto)
            return new_mto


@tag("support")
class SupportTasks(PrimeDataStorageMixin, RestTaskSet):
    """
    Set of the tasks that can be called on the Support API. Make sure to mark tasks with the `@task` decorator and add
    tags where appropriate to make filtering for custom tests easier. Ex:

    @tag('updates', 'shipments')
    @task
    def update_mto_shipment_status(self):
        # etc.
    """

    @tag(MTO_SHIPMENT, "updateMTOShipmentStatus")
    @task(2)
    def update_mto_shipment_status(self, overrides=None):
        # If id was provided, get that specific one. Else get any stored one.
        object_id = overrides.get("id") if overrides else None
        mto_shipment = self.get_stored(MTO_SHIPMENT, object_id)
        if not mto_shipment:
            logger.debug("updateMTOShipmentStatus: ⚠️ No mto_shipment found.")
            return None  # can't run this task
        # To avoid issues with the mto shipment being stale
        # retrieve the move associated with the shipment
        # and then use the newly fetched move to the find most up to date version of the shipment
        move_id = mto_shipment["moveTaskOrderID"]

        url, request_kwargs = self.request_preparer.prep_support_request(
            endpoint=f"/move-task-orders/{move_id}",
            endpoint_name="/move-task-orders/{moveTaskOrderID}",
        )

        with self.rest(method="GET", url=url, **request_kwargs) as resp:
            move_details, success = check_response(resp, "getMoveTaskOrder")

        if not move_details:
            logger.debug("updateMTOShipmentStatus: ⚠️ No mto_shipment found.")
            return None  # can't run this task
        for fetched_mto_shipment in move_details["mtoShipments"]:
            if fetched_mto_shipment["id"] != mto_shipment["id"]:
                continue

            # Generate fake payload based on the endpoint's required fields
            payload = fake_data_generator.generate_fake_request_data(
                api_key=APIKey.SUPPORT,
                path="/mto-shipments/{mtoShipmentID}/status",
                method="patch",
                overrides=overrides,
            )

            if fetched_mto_shipment["status"] == "CANCELLATION_REQUESTED" and payload["status"] != "CANCELED":
                return None
            elif fetched_mto_shipment["status"] == "SUBMITTED" and payload["status"] not in [
                "APPROVED",
                "REJECTED",
            ]:
                return None
            elif fetched_mto_shipment["status"] == "DIVERSION_REQUESTED" and payload["status"] != "APPROVED":
                return None
            elif fetched_mto_shipment["status"] == "APPROVED" and payload["status"] != "DIVERSION_REQUESTED":
                return None
            elif fetched_mto_shipment["status"] in ["DRAFT", "REJECTED", "CANCELED"]:
                return None

            url, request_kwargs = self.request_preparer.prep_support_request(
                endpoint=f"/mto-shipments/{fetched_mto_shipment['id']}/status",
                endpoint_name="/mto-shipments/{mtoShipmentID}/status",
            )

            request_kwargs["headers"]["If-Match"] = fetched_mto_shipment["eTag"]

            with self.rest(method="PATCH", url=url, data=json.dumps(payload), **request_kwargs) as resp:
                new_mto_shipment, success = check_response(resp, "updateMTOShipmentStatus", payload)

            if success:
                self.update_stored(MTO_SHIPMENT, mto_shipment, new_mto_shipment)
                return mto_shipment

    @tag(MTO_SHIPMENT, "updateMTOShipmentStatus", "expectedFailure")
    # run this task less frequently than the others since this is testing an expected failure
    @task(1)
    def update_mto_shipment_with_invalid_status(self, overrides=None):
        # If id was provided, get that specific one. Else get any stored one.
        object_id = overrides.get("id") if overrides else None
        mto_shipment = self.get_stored(MTO_SHIPMENT, object_id)
        if not mto_shipment:
            logger.debug("updateMTOShipmentStatus: ⚠️ No mto_shipment found.")
            return None  # can't run this task

        overrides_local = {"status": "DRAFT"}

        # Merge local overrides with passed-in overrides
        if overrides:
            overrides_local.update(overrides)

        # Generate fake payload based on the endpoint's required fields
        payload = fake_data_generator.generate_fake_request_data(
            api_key=APIKey.SUPPORT,
            path="/mto-shipments/{mtoShipmentID}/status",
            method="patch",
            overrides=overrides_local,
        )

        payload["status"] = "DRAFT"

        url, request_kwargs = self.request_preparer.prep_support_request(
            endpoint=f"/mto-shipments/{mto_shipment['id']}/status",
            endpoint_name="/mto-shipments/{mtoShipmentID}/status — expected failure",
        )

        request_kwargs["headers"]["If-Match"] = mto_shipment["eTag"]

        with self.rest(method="PATCH", url=url, data=json.dumps(payload), **request_kwargs) as resp:
            check_response(resp, "updateMTOShipmentStatusFailure", payload, "422")

    @tag(MOVE_TASK_ORDER, "createMoveTaskOrder")
    @task(2)
    def create_move_task_order(self):
        # Check that we have all required ID values for this endpoint:
        if not self.has_all_default_mto_ids():
            logger.debug(f"⚠️ Missing createMoveTaskOrder IDs for environment {self.env}")
            return

        overrides = {
            "contractorID": self.default_mto_ids["contractorID"],
            # Moves that are in DRAFT or CANCELED mode cannot be used by the rest of the load testing
            "status": "SUBMITTED",
            # If this date is set here, the status will not properly transition to APPROVED
            "availableToPrimeAt": None,
            "order": {
                "status": "APPROVED",
                "tac": "F8J1",
                # We need these objects to exist
                "destinationDutyStationID": self.default_mto_ids["destinationDutyStationID"],
                "originDutyStationID": self.default_mto_ids["originDutyStationID"],
                "uploadedOrdersID": self.default_mto_ids["uploadedOrdersID"],
                # To avoid the overrides being inserted into these nested objects...
                "entitlement": {},
                "customer": {},
            },
        }

        payload = fake_data_generator.generate_fake_request_data(
            api_key=APIKey.SUPPORT,
            path="/move-task-orders",
            method="post",
            overrides=overrides,
        )

        url, request_kwargs = self.request_preparer.prep_support_request(endpoint="/move-task-orders")

        with self.rest(method="POST", url=url, data=json.dumps(payload), **request_kwargs) as resp:
            json_body, success = check_response(resp, "createMoveTaskOrder", payload)

        if not success:
            return  # no point continuing if it didn't work out

        move_task_order_id = json_body["id"]

        url, request_kwargs = self.request_preparer.prep_support_request(
            endpoint=f"/move-task-orders/{move_task_order_id}/available-to-prime",
            endpoint_name="/move-task-orders/{moveTaskOrderID}/available-to-prime",
        )

        request_kwargs["headers"]["If-Match"] = json_body["eTag"]

        with self.rest(method="PATCH", url=url, **request_kwargs) as resp:
            new_mto, success = check_response(resp, "makeMoveTaskOrderAvailable")

        if success:
            self.add_stored(MOVE_TASK_ORDER, new_mto)
            return new_mto

    # @tag(MTO_SERVICE_ITEM, "updateMTOServiceItemStatus")
    @task(2)
    def update_mto_service_item_status(self, overrides=None):
        # If id was provided, get that specific one. Else get any stored one.
        object_id = overrides.get("id") if overrides else None
        mto_service_item = self.get_stored(MTO_SERVICE_ITEM, object_id)
        # if we don't have an mto shipment we can't run this task
        if not mto_service_item:
            logger.debug("updateMTOServiceItemStatus: ⚠️ No mto_service_item found")
            return None

        payload = fake_data_generator.generate_fake_request_data(
            api_key=APIKey.SUPPORT,
            path="/mto-service-items/{mtoServiceItemID}/status",
            method="patch",
            overrides=overrides,
        )

        url, request_kwargs = self.request_preparer.prep_support_request(
            endpoint=f"/mto-service-items/{mto_service_item['id']}/status",
            endpoint_name="/mto-service-items/{mtoServiceItemID}/status",
        )

        request_kwargs["headers"]["If-Match"] = mto_service_item["eTag"]

        with self.rest(method="PATCH", url=url, data=json.dumps(payload), **request_kwargs) as resp:
            mto_service_item, success = check_response(resp, "updateMTOServiceItemStatus", payload)

        if success:
            self.update_stored(MTO_SERVICE_ITEM, mto_service_item, mto_service_item)
            return mto_service_item

    @tag(PAYMENT_REQUEST, "updatePaymentRequestStatus")
    @task(2)
    def update_payment_request_status(self, overrides=None):
        # If id was provided, get that specific one. Else get any stored one.
        object_id = overrides.get("id") if overrides else None
        payment_request = self.get_stored(PAYMENT_REQUEST, object_id)
        if not payment_request:
            return

        payload = fake_data_generator.generate_fake_request_data(
            api_key=APIKey.SUPPORT,
            path="/payment-requests/{paymentRequestID}/status",
            method="patch",
        )

        url, request_kwargs = self.request_preparer.prep_support_request(
            endpoint=f"/payment-requests/{payment_request['id']}/status",
            endpoint_name="/payment-requests/{paymentRequestID}/status",
        )

        request_kwargs["headers"]["If-Match"] = payment_request["eTag"]

        with self.rest(method="PATCH", url=url, data=json.dumps(payload), **request_kwargs) as resp:
            new_payment_request, success = check_response(resp, "updatePaymentRequestStatus", payload)

        if success:
            self.update_stored(PAYMENT_REQUEST, payment_request, new_payment_request)
            return new_payment_request

    @tag(MOVE_TASK_ORDER, "getMoveTaskOrder")
    @task(2)
    def get_move_task_order(self, overrides=None):
        # If id was provided, get that specific one. Else get any stored one.
        object_id = overrides.get("id") if overrides else None
        move_task_order = self.get_stored(MOVE_TASK_ORDER, object_id)
        if not move_task_order:
            logger.debug("getMoveTaskOrder: ⚠️ No move_task_order found")
            return

        url, request_kwargs = self.request_preparer.prep_support_request(
            endpoint=f"/move-task-orders/{move_task_order['id']}",
            endpoint_name="/move-task-orders/{moveTaskOrderID}",
        )

        with self.rest(method="GET", url=url, **request_kwargs) as resp:
            new_mto, success = check_response(resp, "getMoveTaskOrder")

        if success:
            self.update_stored(MOVE_TASK_ORDER, move_task_order, new_mto)
            return new_mto<|MERGE_RESOLUTION|>--- conflicted
+++ resolved
@@ -207,33 +207,23 @@
             logger.error(error_msg)
             self.interrupt()
 
-<<<<<<< HEAD
-=======
-        resp = self.client.get(self.customer_path("/internal/users/logged_in"))
-        logged_in_user = resp.json()
->>>>>>> 5c75ec71
         service_member_id = logged_in_user["service_member"]["id"]
         email = logged_in_user["email"]
         user_id = logged_in_user["id"]
 
         # Setup customer profile
-<<<<<<< HEAD
-        url, request_kwargs = self.request_preparer.prep_internal_request(endpoint="/duty_locations?search=palms")
-
-        duty_stations_resp = self.client.get(url=url, **request_kwargs)
-
-        duty_stations, error_msg = parse_response_json(response=duty_stations_resp)
-        duty_stations: JSONArray
+        url, request_kwargs = self.request_preparer.prep_internal_request(
+            endpoint="/duty_locations?search=white%20sands"
+        )
+
+        resp = self.client.get(url=url, **request_kwargs)
+
+        duty_locations, error_msg = parse_response_json(response=resp)
+        duty_locations: JSONArray
 
         if error_msg:
             logger.error(error_msg)
             self.interrupt()
-
-        current_station_id = duty_stations[0]["id"]
-=======
-        resp = self.client.get(self.customer_path("/internal/duty_locations?search=white%20sands"))
-        duty_locations = resp.json()
->>>>>>> 5c75ec71
 
         overrides = {
             "id": service_member_id,
@@ -289,11 +279,7 @@
             "orders_type": "PERMANENT_CHANGE_OF_STATION",
             "has_dependents": False,
             "spouse_has_pro_gear": False,
-<<<<<<< HEAD
-            "new_duty_station_id": duty_stations[1]["id"],
-=======
             "new_duty_station_id": duty_locations[1]["id"],
->>>>>>> 5c75ec71
             "orders_number": None,
             "tac": None,
             "sac": None,
