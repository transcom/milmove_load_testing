--- conflicted
+++ resolved
@@ -230,7 +230,37 @@
         if success:
             self.replace_prime_data(PrimeObjects.MTO_SHIPMENT, mto_shipment, resp)
 
-<<<<<<< HEAD
+    @tag(PrimeObjects.MTO_SHIPMENT.value, "updateMTOShipmentAddress")
+    @task
+    def update_mto_shipment_address(self):
+        mto_shipment = self.get_random_data(PrimeObjects.MTO_SHIPMENT)
+        if not mto_shipment:
+            return  # we can't do anything else without a default value
+
+        overrides = {
+            "id": mto_shipment["destinationAddress"]["id"],
+        }
+
+        payload = self.fake_request("/mto-shipments/{mtoShipmentID}/addresses/{addressID}", "put", overrides=overrides)
+
+        headers = {"content-type": "application/json", "If-Match": mto_shipment["destinationAddress"]["eTag"]}
+        # update mto_shipment address
+        shipment_address = self.client.put(
+            prime_path(f"/mto-shipments/{mto_shipment['id']}/addresses/{overrides['id']}"),
+            name=prime_path("/mto-shipments/{mtoShipmentID}/addresses/{addressID}"),
+            data=json.dumps(payload),
+            headers=headers,
+            **self.user.cert_kwargs,
+        )
+
+        resp, success = check_response(shipment_address, "Update MTO Shipment Address", payload)
+        new_shipment = deepcopy(mto_shipment)
+
+        new_shipment["destinationAddress"] = resp
+
+        if success:
+            self.replace_prime_data(PrimeObjects.MTO_SHIPMENT, mto_shipment, new_shipment)
+
     @tag(PrimeObjects.MTO_AGENT.value, "updateMTOAgent")
     @task
     def update_mto_agent(self):
@@ -256,45 +286,15 @@
         resp = self.client.put(
             prime_path(f"/mto-agent/{mto_agent['id']}"),
             name=prime_path("/mto-agent/:mtoAgentID"),
-=======
-    @tag(PrimeObjects.MTO_SHIPMENT.value, "updateMTOShipmentAddress")
-    @task
-    def update_mto_shipment_address(self):
-        mto_shipment = self.get_random_data(PrimeObjects.MTO_SHIPMENT)
-        if not mto_shipment:
-            return  # we can't do anything else without a default value
-
-        overrides = {
-            "id": mto_shipment["destinationAddress"]["id"],
-        }
-
-        payload = self.fake_request("/mto-shipments/{mtoShipmentID}/addresses/{addressID}", "put", overrides=overrides)
-
-        headers = {"content-type": "application/json", "If-Match": mto_shipment["destinationAddress"]["eTag"]}
-        # update mto_shipment address
-        shipment_address = self.client.put(
-            prime_path(f"/mto-shipments/{mto_shipment['id']}/addresses/{overrides['id']}"),
-            name=prime_path("/mto-shipments/{mtoShipmentID}/addresses/{addressID}"),
->>>>>>> 21b970a8
             data=json.dumps(payload),
             headers=headers,
             **self.user.cert_kwargs,
         )
-<<<<<<< HEAD
+
         resp, success = check_response(resp, "Update MTO Agent", payload)
 
         if success:
             self.replace_prime_data(PrimeObjects.MTO_AGENT, mto_agent, resp)
-=======
-
-        resp, success = check_response(shipment_address, "Update MTO Shipment Address", payload)
-        new_shipment = deepcopy(mto_shipment)
-
-        new_shipment["destinationAddress"] = resp
-
-        if success:
-            self.replace_prime_data(PrimeObjects.MTO_SHIPMENT, mto_shipment, new_shipment)
->>>>>>> 21b970a8
 
 
 @tag("support")
